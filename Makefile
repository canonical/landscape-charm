--- conflicted
+++ resolved
@@ -1,15 +1,9 @@
 PYTHON := /usr/bin/env python
 
 test:
-<<<<<<< HEAD
-	PYTHONPATH=./ trial lib
-	# For now only the install hook runs against python3
-	PYTHONPATH=./ trial3 lib/tests/test_apt.py lib/tests/test_install.py
-=======
 	PYTHONPATH=. trial lib
 	# For now only the install hook runs against python3
 	PYTHONPATH=. trial3 lib/tests/test_apt.py lib/tests/test_install.py
->>>>>>> 9a93b15a
 
 ci-test:
 	./dev/ubuntu-deps

#!/usr/bin/env python3
# Copyright 2022 Canonical Ltd
# See LICENSE file for licensing details.
#
# Learn more at: https://juju.is/docs/sdk

"""Charm the service.

Refer to the following post for a quick-start guide that will help you
develop a new k8s charm using the Operator Framework:

    https://discourse.charmhub.io/t/4208
"""
<<<<<<< HEAD
import logging
import os
import subprocess
import sys
from base64 import b64decode, b64encode, binascii
from dataclasses import asdict, dataclass
from functools import cached_property
from subprocess import CalledProcessError, check_call
from typing import Iterable, List, Mapping
=======

from base64 import b64decode, b64encode, binascii
from functools import cached_property
import logging
import os
import subprocess
from subprocess import CalledProcessError, check_call
import sys
from typing import List
>>>>>>> 51528814

from charms.grafana_agent.v0.cos_agent import COSAgentProvider
from charms.operator_libs_linux.v0 import apt
from charms.operator_libs_linux.v0.apt import PackageError, PackageNotFoundError
from charms.operator_libs_linux.v0.passwd import group_exists, user_exists
from charms.operator_libs_linux.v1.systemd import (
    service_pause,
    service_reload,
    service_resume,
    service_running,
    SystemdError,
)
from ops import main
from ops.charm import (
    ActionEvent,
    CharmBase,
    InstallEvent,
    LeaderElectedEvent,
    LeaderSettingsChangedEvent,
    RelationChangedEvent,
    RelationDepartedEvent,
    RelationJoinedEvent,
    UpdateStatusEvent,
)
from ops.framework import StoredState
from ops.model import (
    ActiveStatus,
    BlockedStatus,
    MaintenanceStatus,
    Relation,
    WaitingStatus,
)
import yaml

from settings_files import (
    AMQP_USERNAME,
    configure_for_deployment_mode,
    DEFAULT_POSTGRES_PORT,
    generate_secret_token,
    merge_service_conf,
    prepend_default_settings,
    update_db_conf,
    update_default_settings,
    update_service_conf,
    VHOSTS,
    write_license_file,
    write_ssl_cert,
)

logger = logging.getLogger(__name__)

DEBCONF_SET_SELECTIONS = "/usr/bin/debconf-set-selections"
DPKG_RECONFIGURE = "/usr/sbin/dpkg-reconfigure"
HAPROXY_CONFIG_FILE = os.path.join(os.path.dirname(__file__), "haproxy-config.yaml")
LSCTL = "/usr/bin/lsctl"
NRPE_D_DIR = "/etc/nagios/nrpe.d"
POSTFIX_CF = "/etc/postfix/main.cf"
SCHEMA_SCRIPT = "/usr/bin/landscape-schema"
BOOTSTRAP_ACCOUNT_SCRIPT = "/opt/canonical/landscape/bootstrap-account"
AUTOREGISTRATION_SCRIPT = os.path.join(os.path.dirname(__file__), "autoregistration.py")
HASH_ID_DATABASES = "/opt/canonical/landscape/hash-id-databases-ignore-maintenance"
UPDATE_WSL_DISTRIBUTIONS_SCRIPT = "/opt/canonical/landscape/update-wsl-distributions"

LANDSCAPE_SERVER = "landscape-server"
LANDSCAPE_PACKAGES = (
    LANDSCAPE_SERVER,
    "landscape-client",
    "landscape-common",
)

DEFAULT_SERVICES = (
    "landscape-api",
    "landscape-appserver",
    "landscape-async-frontend",
    "landscape-job-handler",
    "landscape-msgserver",
    "landscape-pingserver",
    "landscape-hostagent-messenger",
    "landscape-hostagent-consumer",
)
LEADER_SERVICES = (
    "landscape-package-search",
    "landscape-package-upload",
)

OPENID_CONFIG_VALS = (
    "openid_provider_url",
    "openid_logout_url",
)
OIDC_CONFIG_VALS = (
    "oidc_issuer",
    "oidc_client_id",
    "oidc_client_secret",
    "oidc_logout_url",
)

PROXY_ENV_MAPPING = {
    "JUJU_CHARM_HTTP_PROXY": "--with-http-proxy",
    "JUJU_CHARM_HTTPS_PROXY": "--with-https-proxy",
    "JUJU_CHARM_NO_PROXY": "--with-no-proxy",
}

METRIC_INSTRUMENTED_SERVICE_PORTS = [
    ("appserver", 8080),
    ("pingserver", 8070),
    ("message-server", 8090),
    ("api", 9080),
    ("package-upload", 9100),
    ("package-search", 9099),
]
"""
Default ports for Landscape services in a self-hosted deployment.

Currently this var is only used for metrics configuration, so it only includes the
applicable services.

TODO all service configuration should be configurable through Juju and passed to the
Landscape server configuration file.
"""

METRICS_RULES_DIR = os.path.join(os.path.dirname(__file__), "prometheus_alert_rules")
"""The location of Prometheus metrics alerts rules for the COS relation."""


def get_modified_env_vars():
    """
    Because the python path gets munged by the juju env, this grabs the current
    env vars and returns a copy with the juju env removed from the python paths
    """
    env_vars = os.environ.copy()
    logging.info("Fixing python paths")
    new_paths = [path for path in sys.path if "juju" not in path]
    env_vars["PYTHONPATH"] = ":".join(new_paths) + ":/opt/canonical/landscape"
    return env_vars


def get_args_with_secrets_removed(args, arg_names):
    """
    We log args passed in the command line. But we want to remove secrets. Returns a copy
    of the args passed in with secrets associated with arg_names redacted
    """
    args = args.copy()
    for arg_name in arg_names:
        dash_arg_name = "--" + arg_name
        if dash_arg_name in args:
            idx = args.index(dash_arg_name) + 1
            if idx < len(args):
                args[idx] = "REDACTED"
    return args


def _get_ssl_cert(ssl_cert, ssl_key):
    """
    Create an SSL certificate from the `ssl_cert` and `ssl_key` configuration
    options.
    """
    if ssl_cert != "DEFAULT" and ssl_key == "":
        # We have a cert but no key, this is an error.
        raise SSLConfigurationError("`ssl_cert` is specified but `ssl_key` is missing")

    if ssl_cert != "DEFAULT":
        try:
            ssl_cert = b64decode(ssl_cert)
            ssl_key = b64decode(ssl_key)
            ssl_cert = b64encode(ssl_cert + b"\n" + ssl_key)
        except binascii.Error:
            raise SSLConfigurationError(
                "Unable to decode `ssl_cert` or `ssl_key` - must be b64-encoded"
            )
    return ssl_cert


def _create_haproxy_services(
    http_service: dict,
    https_service: dict,
    grpc_service: dict,
    ssl_cert: bytes | str,
    server_ip: str,
    unit_name: str,
    worker_counts: int,
    is_leader: bool,
    error_files: Iterable["HAProxyErrorFile"],
    service_ports: "HAProxyServicePorts",
    server_options: "HAProxyServerOptions",
):
    """
    Create the Landscape `services` configurations for HAProxy.

    See https://charmhub.io/haproxy/configurations#services for details on the format.
    This is roughly a combination of HAProxy `frontend` and `backend` stanzas from a
    traditional HAProxy configuration file.
    """

    https_service["crts"] = [ssl_cert]
    grpc_service["crts"] = [ssl_cert]

    (appservers, pingservers, message_servers, api_servers) = [
        [
            (
                f"landscape-{name}-{unit_name}-{i}",
                server_ip,
                service_ports[name] + i,
                server_options,
            )
            for i in range(worker_counts)
        ]
        for name in ("appserver", "pingserver", "message-server", "api")
    ]

    # There should only ever be one package-upload-server service.
    package_upload_servers = [
        (
            f"landscape-package-upload-{unit_name}-0",
            server_ip,
            service_ports["package-upload"],
            server_options,
        )
    ]

    http_service["servers"] = appservers
    http_service["backends"] = [
        {
            "backend_name": "landscape-ping",
            "servers": pingservers,
        }
    ]
    https_service["servers"] = appservers
    https_service["backends"] = [
        {
            "backend_name": "landscape-message",
            "servers": message_servers,
        },
        {
            "backend_name": "landscape-api",
            "servers": api_servers,
        },
        # Only the leader should have servers for the landscape-package-upload
        # and landscape-hashid-databases backends. However, when the leader
        # is lost, haproxy will fail as the service options will reference
        # a (no longer) existing backend. To prevent that, all units should
        # declare all backends, even if a unit should not have any servers on
        # a specific backend.
        {
            "backend_name": "landscape-package-upload",
            "servers": package_upload_servers if is_leader else [],
        },
        {
            "backend_name": "landscape-hashid-databases",
            "servers": appservers if is_leader else [],
        },
    ]

    hostagent_messengers = [
        (
            f"landscape-hostagent-messenger-{unit_name}-{i}",
            server_ip,
            service_ports["hostagent-messenger"] + i,
            server_options + grpc_service["server_options"],
        )
        for i in range(worker_counts)
    ]

    grpc_service["servers"] = hostagent_messengers

    http_service["error_files"] = [asdict(ef) for ef in error_files]
    https_service["error_files"] = [asdict(ef) for ef in error_files]
    grpc_service["error_files"] = [asdict(ef) for ef in error_files]

    return http_service, https_service, grpc_service


@dataclass
class HAProxyErrorFile:
    """
    Configuration for HAProxy error files
    """

    http_status: int
    """The status code the error file should handle."""
    content: bytes
    """The b64-encoded content of the error file."""


def _get_haproxy_error_files(haproxy_config: dict) -> list[HAProxyErrorFile]:
    error_files_location = haproxy_config["error_files"]["location"]
    error_files = []
    for code, filename in haproxy_config["error_files"]["files"].items():
        error_file_path = os.path.join(error_files_location, filename)
        with open(error_file_path, "rb") as error_file:
            error_files.append(
                HAProxyErrorFile(
                    http_status=code,
                    content=b64encode(error_file.read()),
                )
            )

    return error_files


HAProxyServicePorts = Mapping[str, int]
"""
Configuration for the ports that Landscape services run on.

Expects the following keys:
- appserver
- pingserver
- message-server
- api
- package-upload
- hostagent-messenger

Each value is the port that service runs on.
"""


def _get_haproxy_service_ports(haproxy_config: dict) -> HAProxyServicePorts:
    return haproxy_config["ports"]


HAProxyServerOptions = list[str]
"""
Additional configuration for a `server` stanza in an HAProxy configuration.
"""


def _get_haproxy_server_options(haproxy_config: dict) -> HAProxyServerOptions:
    return haproxy_config["server_options"]


def _get_haproxy_services(haproxy_config: dict) -> tuple[dict, dict, dict]:
    http_service = haproxy_config["http_service"]
    https_service = haproxy_config["https_service"]
    grpc_service = haproxy_config["grpc_service"]

    return (http_service, https_service, grpc_service)


class SSLConfigurationError(Exception):
    """
    Invalid SSL configuration.
    """


class LandscapeServerCharm(CharmBase):
    """Charm the service."""

    _stored = StoredState()

    def __init__(self, *args):
        super().__init__(*args)

        # Lifecycle
        self.framework.observe(self.on.config_changed, self._on_config_changed)
        self.framework.observe(self.on.install, self._on_install)
        self.framework.observe(self.on.start, self._update_status)
        self.framework.observe(self.on.update_status, self._update_status)

        # Relations
        self.framework.observe(self.on.db_relation_joined, self._db_relation_changed)
        self.framework.observe(self.on.db_relation_changed, self._db_relation_changed)

        # Inbound vhost
        self.framework.observe(
            self.on.inbound_amqp_relation_joined, self._amqp_relation_joined
        )
        self.framework.observe(
            self.on.inbound_amqp_relation_changed, self._amqp_relation_changed
        )

        # Outbound
        self.framework.observe(
            self.on.outbound_amqp_relation_joined, self._amqp_relation_joined
        )
        self.framework.observe(
            self.on.outbound_amqp_relation_changed, self._amqp_relation_changed
        )

        self.framework.observe(
            self.on.website_relation_joined, self._website_relation_joined
        )
        self.framework.observe(
            self.on.website_relation_changed, self._website_relation_changed
        )
        self.framework.observe(
            self.on.website_relation_departed, self._website_relation_departed
        )
        self.framework.observe(
            self.on.nrpe_external_master_relation_joined,
            self._nrpe_external_master_relation_joined,
        )
        self.framework.observe(
            self.on.application_dashboard_relation_joined,
            self._application_dashboard_relation_joined,
        )

        # Leadership/peering
        self.framework.observe(self.on.leader_elected, self._leader_elected)
        self.framework.observe(
            self.on.leader_settings_changed, self._leader_settings_changed
        )
        self.framework.observe(
            self.on.replicas_relation_joined, self._on_replicas_relation_joined
        )
        self.framework.observe(
            self.on.replicas_relation_changed, self._on_replicas_relation_changed
        )

        # Actions
        self.framework.observe(self.on.pause_action, self._pause)
        self.framework.observe(self.on.resume_action, self._resume)
        self.framework.observe(self.on.upgrade_action, self._upgrade)
        self.framework.observe(self.on.migrate_schema_action, self._migrate_schema)
        self.framework.observe(
            self.on.hash_id_databases_action, self._hash_id_databases
        )

        # State
        self._stored.set_default(
            ready={
                "db": False,
                "inbound-amqp": False,
                "outbound-amqp": False,
                "haproxy": False,
            }
        )
        self._stored.set_default(leader_ip="")
        self._stored.set_default(running=False)
        self._stored.set_default(paused=False)
        self._stored.set_default(default_root_url="")
        self._stored.set_default(account_bootstrapped=False)
        self._stored.set_default(secret_token=None)

        self.root_gid = group_exists("root").gr_gid

        self._grafana_agent = COSAgentProvider(
            self,
            scrape_configs=self._generate_scrape_configs,
            metrics_rules_dir=METRICS_RULES_DIR,
            refresh_events=[
                self.on.config_changed,
                self.on.upgrade_charm,
            ],
        )

    def _generate_scrape_configs(self) -> list[dict]:
        """
        Return a scrape config for every metric-instrumented Landscape service.
        """
        return [
            {
                "scrape_interval": self.model.config.get("prometheus_scrape_interval"),
                "metrics_path": "/metrics",
                "static_configs": [
                    {
                        "targets": [f"localhost:{port}"],
                        "labels": {"landscape_service": f"{service}"},
                    },
                ],
            }
            for service, port in METRIC_INSTRUMENTED_SERVICE_PORTS
        ]

    def _on_config_changed(self, _) -> None:
        prev_status = self.unit.status

        # Update additional configuration
        deployment_mode = self.model.config.get("deployment_mode")
        update_service_conf({"global": {"deployment-mode": deployment_mode}})

        configure_for_deployment_mode(deployment_mode)

        additional_config = self.model.config.get("additional_service_config")
        if additional_config:
            merge_service_conf(additional_config)

        # Write the config-provided SSL certificate, if it exists.
        config_ssl_cert = self.model.config["ssl_cert"]

        if config_ssl_cert != "DEFAULT":
            self.unit.status = MaintenanceStatus("Installing SSL certificate")
            write_ssl_cert(config_ssl_cert)

        # Write the license file, if it exists.
        license_file = self.model.config.get("license_file")
        if license_file:
            self.unit.status = MaintenanceStatus("Writing Landscape license file")
            write_license_file(
                license_file, user_exists("landscape").pw_uid, self.root_gid
            )
            self.unit.status = WaitingStatus("Waiting on relations")

        smtp_relay_host = self.model.config.get("smtp_relay_host")
        if smtp_relay_host:
            self.unit.status = MaintenanceStatus("Configuring SMTP relay host")
            self._configure_smtp(smtp_relay_host)

        # Update HAProxy relations, if they exist.
        haproxy_relations = self.model.relations.get("website", [])
        for relation in haproxy_relations:
            self._update_haproxy_connection(relation)

        if any(self.model.config.get(v) for v in OPENID_CONFIG_VALS) and any(
            self.model.config.get(v) for v in OIDC_CONFIG_VALS
        ):
            self.unit.status = BlockedStatus(
                "OpenID and OIDC configurations are mutually exclusive"
            )
        else:
            self._configure_openid()
            self._configure_oidc()

        # Update the service.conf
        root_url = self.model.config.get("root_url")
        workers = self.model.config["worker_counts"]

        service_conf_updates = {
            service: {"workers": str(workers)}
            for service in ("landscape", "api", "message-server", "pingserver")
        }

        if root_url:
            service_conf_updates["global"] = {"root-url": root_url}
            service_conf_updates["api"]["root-url"] = root_url
            service_conf_updates["package-upload"]["root-url"] = root_url

        update_service_conf(service_conf_updates)

        config_host = self.model.config.get("db_host")
        schema_password = self.model.config.get("db_schema_password")
        landscape_password = self.model.config.get("db_landscape_password")
        config_port = self.model.config.get("db_port")
        config_user = self.model.config.get("db_schema_user")
        db_kargs = {}
        if config_host:
            db_kargs["host"] = config_host
        if schema_password:
            db_kargs["schema_password"] = schema_password
        if config_port:
            db_kargs["port"] = config_port
        if config_user:
            db_kargs["user"] = config_user
        if landscape_password:
            db_kargs["password"] = landscape_password
        if db_kargs:
            update_db_conf(**db_kargs)
            if self._migrate_schema_bootstrap():
                self.unit.status = WaitingStatus("Waiting on relations")
                self._stored.ready["db"] = True
            else:
                return

        self._bootstrap_account()
        self._set_autoregistration()

        secret_token = self._get_secret_token()
        if self.unit.is_leader():
            if not secret_token:
                # If the secret token wasn't in the config, and we don't have one
                # in the peer relation data, then the leader needs to generate one
                # for all of the units to use.
                logger.info("Generating new random secret token")
                secret_token = generate_secret_token()
                peer_relation = self.model.get_relation("replicas")
                peer_relation.data[self.app].update({"secret-token": secret_token})
        if (secret_token) and (secret_token != self._stored.secret_token):
            self._write_secret_token(secret_token)
            self._stored.secret_token = secret_token

        if isinstance(prev_status, BlockedStatus):
            self.unit.status = prev_status

        self._update_ready_status(restart_services=True)

    def _get_secret_token(self):
        secret_token = self.model.config.get("secret_token")
        if not secret_token:
            peer_relation = self.model.get_relation("replicas")
            secret_token = peer_relation.data[self.app].get("secret-token", None)
        return secret_token

    def _write_secret_token(self, secret_token):
        logger.info("Writing secret token")
        update_service_conf({"landscape": {"secret-token": secret_token}})

    def _on_install(self, event: InstallEvent) -> None:
        """Handle the install event."""
        self.unit.status = MaintenanceStatus("Installing apt packages")

        landscape_ppa_key = self.model.config["landscape_ppa_key"]
        if landscape_ppa_key != "":
            try:
                landscape_key_file = apt.import_key(landscape_ppa_key)
                logger.info(f"Imported Landscape PPA key at {landscape_key_file}")
            except apt.GPGKeyError:
                logger.error("Failed to import Landscape PPA key")

        landscape_ppa = self.model.config["landscape_ppa"]

        try:
            # This package is responsible for the hanging installs and ignores env vars
            apt.remove_package(["needrestart"])

            # Add the Landscape Server PPA and install via apt.
            # add-apt-repository doesn't use the proxy configuration from apt or juju
            # let's make sure to use the http(s) proxy settings from the charm or at least
            # any juju_proxy setting, add the classic http(s)_proxy to the env that will be
            # used only for add-apt-repository call
            add_apt_repository_env = os.environ.copy()
            for proxy_var in ["http_proxy", "https_proxy"]:
                juju_proxy_var = f"JUJU_CHARM_{proxy_var.upper()}"

                # if the charm has a proxy conf configured, override juju_http(s) configuration
                if proxy_var in self.model.config:
                    add_apt_repository_env[proxy_var] = self.model.config[proxy_var]
                elif juju_proxy_var in add_apt_repository_env:
                    add_apt_repository_env[proxy_var] = add_apt_repository_env[
                        juju_proxy_var
                    ]

                if proxy_var in add_apt_repository_env:
                    logger.info(
                        f"add-apt-repository {proxy_var} variable set to : "
                        f"{add_apt_repository_env[proxy_var]}"
                    )

            # juju_no_proxy is not perfectly compatible with Shell environment
            # let's handle only the no_proxy from the charm's configuration
            if "no_proxy" in self.model.config:
                add_apt_repository_env["no_proxy"] = self.model.config["no_proxy"]
                logger.info(
                    f"add-apt-repository no_proxy variable set to : "
                    f"{add_apt_repository_env['no_proxy']}"
                )

            check_call(
                ["add-apt-repository", "-y", landscape_ppa], env=add_apt_repository_env
            )

            if self.model.config["min_install"]:
                logger.info("Not installing hashids..")
                check_call(
                    [
                        "apt",
                        "install",
                        LANDSCAPE_SERVER,
                        "--no-install-recommends",
                        "-y",
                    ]
                )
            else:
                # Explicitly ensure cache is up-to-date after adding the PPA.
                apt.add_package(
                    [LANDSCAPE_SERVER, "landscape-hashids"], update_cache=True
                )
                check_call(["apt-mark", "hold", "landscape-hashids"])
            check_call(["apt-mark", "hold", LANDSCAPE_SERVER])
        except (PackageNotFoundError, PackageError, CalledProcessError) as exc:
            logger.error("Failed to install packages")
            raise exc  # This will trigger juju's exponential retry

        # Write the config-provided SSL certificate, if it exists.
        config_ssl_cert = self.model.config["ssl_cert"]

        if config_ssl_cert != "DEFAULT":
            self.unit.status = MaintenanceStatus("Installing SSL certificate")
            write_ssl_cert(config_ssl_cert)

        # Write the license file, if it exists.
        license_file = self.model.config.get("license_file")

        if license_file:
            self.unit.status = MaintenanceStatus("Writing Landscape license file")
            write_license_file(
                license_file, user_exists("landscape").pw_uid, self.root_gid
            )

        self.unit.status = ActiveStatus("Unit is ready")

        # Indicate that this install is a charm install.
        prepend_default_settings({"DEPLOYED_FROM": "charm"})

        self._update_ready_status()

    def _update_status(self, event: UpdateStatusEvent) -> None:
        """Called at regular intervals by juju."""
        self._update_ready_status()

    def _update_ready_status(self, restart_services=False) -> None:
        """If all relations are prepared, updates unit status to Active."""
        if isinstance(self.unit.status, (BlockedStatus, MaintenanceStatus)):
            return

        if not all(self._stored.ready.values()):
            waiting_on = [rel for rel, ready in self._stored.ready.items() if not ready]
            self.unit.status = WaitingStatus(
                "Waiting on relations: {}".format(", ".join(waiting_on))
            )
            return

        if self._stored.running and not restart_services:
            self.unit.status = ActiveStatus("Unit is ready")
            return

        if self._stored.paused:
            self.unit.status = MaintenanceStatus("Services stopped")
            return

        self._stored.running = self._start_services()

    def _start_services(self) -> bool:
        """
        Starts all Landscape Server systemd services. Returns True if
        successful, False otherwise.
        """
        self.unit.status = MaintenanceStatus("Starting services")
        is_leader = self.unit.is_leader()
        deployment_mode = self.model.config.get("deployment_mode")
        is_standalone = deployment_mode == "standalone"

        update_default_settings(
            {
                "RUN_ALL": "no",
                "RUN_APISERVER": str(self.model.config["worker_counts"]),
                "RUN_ASYNC_FRONTEND": "yes",
                "RUN_JOBHANDLER": "yes",
                "RUN_APPSERVER": str(self.model.config["worker_counts"]),
                "RUN_MSGSERVER": str(self.model.config["worker_counts"]),
                "RUN_PINGSERVER": str(self.model.config["worker_counts"]),
                "RUN_CRON": "yes" if is_leader else "no",
                "RUN_PACKAGESEARCH": "yes" if is_leader else "no",
                "RUN_PACKAGEUPLOADSERVER": (
                    "yes" if is_leader and is_standalone else "no"
                ),
                "RUN_PPPA_PROXY": "no",
            }
        )

        logger.info("Starting services")

        try:
            check_call([LSCTL, "restart"], env=get_modified_env_vars())
            self.unit.status = ActiveStatus("Unit is ready")
            return True
        except CalledProcessError as e:
            logger.error("Starting services failed with output: %s", e.output)
            self.unit.status = BlockedStatus("Failed to start services")
            return False

    def _db_relation_changed(self, event: RelationChangedEvent) -> None:
        unit_data = event.relation.data[event.unit]

        required_relation_data = ["master", "allowed-units", "port", "user"]
        missing_relation_data = [
            i for i in required_relation_data if i not in unit_data
        ]
        if missing_relation_data:
            logger.info(
                "db relation not yet ready. Missing keys: {}".format(
                    missing_relation_data
                )
            )
            self.unit.status = ActiveStatus("Unit is ready")
            self._update_ready_status()
            return

        allowed_units = unit_data["allowed-units"].split()
        if self.unit.name not in allowed_units:
            logger.info(f"{self.unit.name} not in allowed_units")
            self.unit.status = ActiveStatus("Unit is ready")
            self._update_ready_status()
            return

        self._stored.ready["db"] = False
        self.unit.status = MaintenanceStatus("Setting up databases")

        # We can't use unit_data["host"] because it can return the IP of the secondary
        master = dict(s.split("=", 1) for s in unit_data["master"].split(" "))

        # Override db config if manually set in juju
        config_host = self.model.config.get("db_host")
        if config_host:
            host = config_host
        else:
            host = master["host"]

        landscape_password = self.model.config.get("db_landscape_password")
        if landscape_password:
            password = landscape_password
        else:
            password = master["password"]

        schema_password = self.model.config.get("db_schema_password")

        config_port = self.model.config.get("db_port")
        if config_port:
            port = config_port
        else:
            port = unit_data["port"]
        if not port:
            port = DEFAULT_POSTGRES_PORT  # Fall back to postgres default port if still not set

        config_user = self.model.config.get("db_schema_user")
        if config_user:
            user = config_user
        else:
            user = unit_data["user"]

        update_db_conf(
            host=host,
            port=port,
            user=user,
            password=password,
            schema_password=schema_password,
        )

        if not self._migrate_schema_bootstrap():
            return

        if not self._update_wsl_distributions():
            return

        self._stored.ready["db"] = True
        self.unit.status = ActiveStatus("Unit is ready")
        self._update_ready_status(restart_services=True)

    @cached_property
    def _proxy_settings(self) -> List[str]:
        """Determines the current proxy settings from the juju-related environment
        variables.

        :returns: A list of proxy settings arguments suitable for passing to
            `SCHEMA_SCRIPT`.
        """
        settings = []

        for juju_env_var, schema_arg_name in PROXY_ENV_MAPPING.items():
            value = os.environ.get(juju_env_var)

            if value:
                settings.append(schema_arg_name)
                settings.append(value)

        return settings

    def _migrate_schema_bootstrap(self):
        """
        Migrates schema along with the bootstrap command which ensures that the
        databases and the landscape user exists, and that proxy settings are set.
        In addition, creates admin if configured.

        :returns: True on success.
        """
        call = [SCHEMA_SCRIPT, "--bootstrap"]

        if self._proxy_settings:
            call.extend(self._proxy_settings)

        try:
            check_call(call, env=get_modified_env_vars())
            self._bootstrap_account()
            self._set_autoregistration()
            return True
        except CalledProcessError as e:
            logger.error(
                "Landscape Server schema update failed with return code %d",
                e.returncode,
            )
            self.unit.status = BlockedStatus("Failed to update database schema")

    def _update_wsl_distributions(self) -> bool | None:
        logger.info("Updating WSL distributions...")

        try:
            check_call(
                [UPDATE_WSL_DISTRIBUTIONS_SCRIPT],
                env=get_modified_env_vars(),
            )
            return True
        except CalledProcessError as e:
            logger.error(
                "Failed to update WSL distributions with return code %d", e.returncode
            )
            logger.info(
                "Try updating the stock WSL distributions again later by running '%s'.",
                UPDATE_WSL_DISTRIBUTIONS_SCRIPT,
            )

    def _amqp_relation_joined(self, event: RelationJoinedEvent) -> None:
        relation_name = event.relation.name
        self._stored.ready[relation_name] = False
        self.unit.status = MaintenanceStatus(f"Setting up {relation_name} connection")

        event.relation.data[self.unit].update(
            {
                "username": AMQP_USERNAME,
                "vhost": VHOSTS[relation_name],
            }
        )

    def _amqp_relation_changed(self, event):
        unit_data = event.relation.data[event.unit]
        relation_name = event.relation.name

        if "password" not in unit_data:
            logger.info("rabbitmq-server has not sent password yet")
            return

        hostname = unit_data["hostname"]
        password = unit_data["password"]

        if isinstance(hostname, list):
            hostname = ",".join(hostname)

        self._stored.ready[relation_name] = True

        if not (
            self._stored.ready.get("inbound-amqp")
            and self._stored.ready.get("outbound-amqp")
        ):
            self.unit.status = MaintenanceStatus(
                "Waiting for inbound and outbound AMQP details..."
            )
            return

        update_service_conf(
            {
                "broker": {
                    "host": hostname,
                    "password": password,
                }
            }
        )

        self.unit.status = ActiveStatus("Unit is ready")
        self._update_ready_status()

    def _website_relation_joined(self, event: RelationJoinedEvent) -> None:
        self._update_haproxy_connection(event.relation)

        # Update root_url, if not provided.
        if not self.model.config.get("root_url"):
            url = f'https://{event.relation.data[event.unit]["public-address"]}/'
            self._stored.default_root_url = url
            update_service_conf(
                {
                    "global": {"root-url": url},
                    "api": {"root-url": url},
                    "package-upload": {"root-url": url},
                }
            )

        self._update_ready_status()

    def _update_haproxy_connection(self, relation: Relation) -> None:
        self._stored.ready["haproxy"] = False
        self.unit.status = MaintenanceStatus("Setting up haproxy connection")

        # Check the SSL cert stuff first. No sense doing all the other
        # work just to fail here.
        try:
            ssl_cert = _get_ssl_cert(
                ssl_cert=self.model.config["ssl_cert"],
                ssl_key=self.model.config["ssl_key"],
            )
        except SSLConfigurationError as e:
            self.unit.status = BlockedStatus(str(e))
            return

        with open(HAPROXY_CONFIG_FILE) as haproxy_config_file:
            haproxy_config = yaml.safe_load(haproxy_config_file)

        error_files = _get_haproxy_error_files(haproxy_config)
        service_ports = _get_haproxy_service_ports(haproxy_config)
        server_options = _get_haproxy_server_options(haproxy_config)
        http, https, grpc = _get_haproxy_services(haproxy_config)

        http_service, https_service, grpc_service = _create_haproxy_services(
            http_service=http,
            https_service=https,
            grpc_service=grpc,
            ssl_cert=ssl_cert,
            server_ip=relation.data[self.unit]["private-address"],
            unit_name=self.unit.name.replace("/", "-"),
            worker_counts=int(self.model.config["worker_counts"]),
            is_leader=self.unit.is_leader(),
            error_files=error_files,
            service_ports=service_ports,
            server_options=server_options,
        )

        relation.data[self.unit].update(
            {
                "services": yaml.safe_dump([http_service, https_service, grpc_service]),
            }
        )

        self._stored.ready["haproxy"] = True

        self.unit.status = WaitingStatus("")

    def _website_relation_changed(self, event: RelationChangedEvent) -> None:
        """
        Writes the HAProxy-provided SSL certificate for
        Landscape Server, if config has not provided one.
        """
        config_ssl_cert = self.model.config["ssl_cert"]

        if config_ssl_cert != "DEFAULT":
            # No-op: cert has been provided by config.
            return

        if "ssl_cert" not in event.relation.data[event.unit]:
            return

        self.unit.status = MaintenanceStatus("Configuring HAProxy")
        haproxy_ssl_cert = event.relation.data[event.unit]["ssl_cert"]

        # Sometimes the data has not been encoded properly in the HA charm
        if haproxy_ssl_cert.startswith("b'"):
            haproxy_ssl_cert = haproxy_ssl_cert.strip("b").strip("'")

        if haproxy_ssl_cert != "DEFAULT":
            # If DEFAULT, cert is being managed by a third party,
            # possibly a subordinate charm.
            write_ssl_cert(haproxy_ssl_cert)

        self.unit.status = ActiveStatus("Unit is ready")
        self._update_haproxy_connection(event.relation)

        self._update_ready_status()

    def _website_relation_departed(self, event: RelationDepartedEvent) -> None:
        event.relation.data[self.unit].update({"services": ""})

    def _nrpe_external_master_relation_joined(self, event: RelationJoinedEvent) -> None:
        self._update_nrpe_checks(event.relation)

    def _update_nrpe_checks(self, relation: Relation):
        logger.debug("Configuring NRPE checks")

        if self.unit.is_leader():
            services_to_add = DEFAULT_SERVICES + LEADER_SERVICES
            services_to_remove = ()
        else:
            services_to_add = DEFAULT_SERVICES
            services_to_remove = LEADER_SERVICES

        monitors = {
            "monitors": {
                "remote": {
                    "nrpe": {s: {"command": f"check_{s}"} for s in services_to_add},
                },
            },
        }

        relation.data[self.unit].update(
            {
                "monitors": yaml.safe_dump(monitors),
            }
        )

        if not os.path.exists(NRPE_D_DIR):
            logger.debug("NRPE directories not ready")
            return

        for service in services_to_add:
            service_cfg = service.replace("-", "_")
            cfg_filename = os.path.join(NRPE_D_DIR, f"check_{service_cfg}.cfg")

            if os.path.exists(cfg_filename):
                continue

            with open(cfg_filename, "w") as cfg_fp:
                cfg_fp.write(
                    f"""# check {service}
# The following header was added by the landscape-server charm
# Modifying it will affect nagios monitoring and alerting
# servicegroups: juju
command[check_{service}]=/usr/local/lib/nagios/plugins/check_systemd.py {service}
"""
                )

        for service in services_to_remove:
            service_cfg = service.replace("-", "_")
            cfg_filename = os.path.join(NRPE_D_DIR, f"check_{service_cfg}.cfg")

            if not os.path.exists(cfg_filename):
                continue

            os.remove(cfg_filename)

    def _application_dashboard_relation_joined(self, event: RelationJoinedEvent):
        if not self.unit.is_leader():
            return

        root_url = self.model.config.get("root_url")
        if not root_url:
            root_url = self._stored.default_root_url

        if not root_url:
            root_url = "https://" + str(
                self.model.get_binding(event.relation).network.bind_address
            )

        site_name = self.model.config.get("site_name")
        if site_name:
            subtitle = f"[{site_name}] Systems management"
            group = f"[{site_name}] LMA"
        else:
            subtitle = "Systems management"
            group = "LMA"

        icon_file = f"{self.charm_dir or ''}/icon.svg"
        if os.path.exists(icon_file):
            with open(icon_file) as fp:
                icon_data = fp.read()
        else:
            icon_data = None

        event.relation.data[self.app].update(
            {
                "name": "Landscape",
                "url": root_url,
                "subtitle": subtitle,
                "group": group,
                "icon": icon_data,
            }
        )

    def _leader_elected(self, event: LeaderElectedEvent) -> None:
        # Just because we received this event does not mean we are
        # guaranteed to be the leader by the time we process it. See
        # https://juju.is/docs/sdk/leader-elected-event

        if self.unit.is_leader():
            # Update any nrpe checks.
            peer_relation = self.model.get_relation("replicas")
            ip = str(self.model.get_binding(peer_relation).network.bind_address)
            peer_relation.data[self.app].update({"leader-ip": ip})

            update_service_conf(
                {
                    "package-search": {
                        "host": "localhost",
                    },
                }
            )

        self._leader_changed()

    def _leader_settings_changed(self, event: LeaderSettingsChangedEvent) -> None:
        """
        Applies changes on non-leader units after a new leader is elected
        Deprecated call from Juju 3.x
        It is better to handler non-leader specific configuration by using
        the peer relation replicas_relation_changed contents
        """

        if not self.unit.is_leader():
            peer_relation = self.model.get_relation("replicas")
            leader_ip = peer_relation.data[self.app].get("leader-ip")

            if leader_ip:
                update_service_conf(
                    {
                        "package-search": {
                            "host": leader_ip,
                        },
                    }
                )

        self._leader_changed()

    def _leader_changed(self) -> None:
        """
        Generic updates that need to happen whenever leadership changes,
        in both leaders and non-leaders.
        """
        # Update any nrpe checks.
        nrpe_relations = self.model.relations.get("nrpe-external-master", [])

        for relation in nrpe_relations:
            self._update_nrpe_checks(relation)

        if self.unit.is_leader():
            haproxy_relations = self.model.relations.get("website", [])
            for relation in haproxy_relations:
                self._update_haproxy_connection(relation)

            # Enable leader services on this unit.
            paused_services = (s for s in LEADER_SERVICES if not service_running(s))
            for service in paused_services:
                try:
                    service_resume(service)
                except SystemdError as e:
                    logger.warn(str(e))
        else:
            # Disable leader services on this unit. Requests will be directed to the
            # leader anyways.
            for service in LEADER_SERVICES:
                try:
                    service_pause(service)
                except SystemdError as e:
                    logger.warn(str(e))

        self._update_ready_status(restart_services=True)

    def _on_replicas_relation_joined(self, event: RelationJoinedEvent) -> None:
        if self.unit.is_leader():
            ip = str(self.model.get_binding(event.relation).network.bind_address)
            event.relation.data[self.app].update({"leader-ip": ip})

        event.relation.data[self.unit].update({"unit-data": self.unit.name})

    def _on_replicas_relation_changed(self, event: RelationChangedEvent) -> None:
        leader_ip_value = event.relation.data[self.app].get("leader-ip")

        if leader_ip_value and leader_ip_value != self._stored.leader_ip:
            self._stored.leader_ip = leader_ip_value

        if not self.unit.is_leader():
            if leader_ip_value:
                update_service_conf(
                    {
                        "package-search": {
                            "host": leader_ip_value,
                        },
                    }
                )

        self._leader_changed()

        secret_token = self._get_secret_token()
        if (secret_token) and (secret_token != self._stored.secret_token):
            self._write_secret_token(secret_token)
            self._stored.secret_token = secret_token
            self._update_ready_status(restart_services=True)

    def _configure_smtp(self, relay_host: str) -> None:

        # Rewrite postfix config.
        with open(POSTFIX_CF, "r") as postfix_config_file:
            new_lines = []
            for line in postfix_config_file:
                if line.startswith("relayhost ="):
                    new_line = "relayhost = " + relay_host
                else:
                    new_line = line

                new_lines.append(new_line)

        with open(POSTFIX_CF, "w") as postfix_config_file:
            postfix_config_file.write("\n".join(new_lines))

        # Restart postfix.
        if not service_reload("postfix"):
            self.unit.status = BlockedStatus("postfix configuration failed")
        else:
            self.unit.status = WaitingStatus("Waiting on relations")

    def _configure_oidc(self) -> None:
        self.unit.status = MaintenanceStatus("Configuring OIDC")

        oidc_issuer = self.model.config.get("oidc_issuer")
        oidc_client_id = self.model.config.get("oidc_client_id")
        oidc_client_secret = self.model.config.get("oidc_client_secret")
        oidc_logout_url = self.model.config.get("oidc_logout_url")
        oidc_vals = (oidc_issuer, oidc_client_id, oidc_client_secret, oidc_logout_url)
        none_count = oidc_vals.count(None)

        if none_count == 0:
            update_service_conf(
                {
                    "landscape": {
                        "oidc-issuer": oidc_issuer,
                        "oidc-client-id": oidc_client_id,
                        "oidc-client-secret": oidc_client_secret,
                        "oidc-logout-url": oidc_logout_url,
                    },
                }
            )
        elif none_count == 1 and oidc_logout_url is None:
            # Only the logout url is optional.
            update_service_conf(
                {
                    "landscape": {
                        "oidc-issuer": oidc_issuer,
                        "oidc-client-id": oidc_client_id,
                        "oidc-client-secret": oidc_client_secret,
                    },
                }
            )
        elif none_count < 4:
            self.unit.status = BlockedStatus(
                "OIDC connect config requires at least 'oidc_issuer', "
                "'oidc_client_id', and 'oidc_client_secret' values"
            )
            return

        self.unit.status = WaitingStatus("Waiting on relations")

    def _configure_openid(self) -> None:
        self.unit.status = MaintenanceStatus("Configuring OpenID")

        openid_provider_url = self.model.config.get("openid_provider_url")
        openid_logout_url = self.model.config.get("openid_logout_url")

        if openid_provider_url and openid_logout_url:
            update_service_conf(
                {
                    "landscape": {
                        "openid-provider-url": openid_provider_url,
                        "openid-logout-url": openid_logout_url,
                    },
                }
            )
            self.unit.status = WaitingStatus("Waiting on relations")
        elif openid_provider_url or openid_logout_url:
            self.unit.status = BlockedStatus(
                "OpenID configuration requires both 'openid_provider_url' and "
                "'openid_logout_url'"
            )

    def _bootstrap_account(self):
        """If admin account details are provided, create admin"""
        if not self.unit.is_leader():
            return
        if self._stored.account_bootstrapped:  # Admin already created
            return
        karg = {}  # Keyword args for command line
        karg["admin_email"] = self.model.config.get("admin_email")
        karg["admin_name"] = self.model.config.get("admin_name")
        karg["admin_password"] = self.model.config.get("admin_password")
        required_args = karg.values()
        if not any(required_args):  # Return since no args are specified
            return
        if not all(required_args):  # Some required args are missing
            logger.error(
                "Admin email, name, and password required for bootstrap account"
            )
            return
        karg["root_url"] = self.model.config.get("root_url")
        if not karg["root_url"]:
            default_root_url = self._stored.default_root_url
            if default_root_url:
                karg["root_url"] = default_root_url
            else:
                logger.error("Bootstrap account waiting on default root url..")
                return
        karg["registration_key"] = self.model.config.get("registration_key")
        karg["system_email"] = self.model.config.get("system_email")

        # Collect command line arguments
        args = [BOOTSTRAP_ACCOUNT_SCRIPT]
        for key, value in karg.items():
            if not value:
                continue
            args.append("--" + key)
            args.append(value)

        secret_args = ["admin_password", "registration_key"]
        logged_args = get_args_with_secrets_removed(args, secret_args)
        logger.info(logged_args)

        try:
            result = subprocess.run(
                args, capture_output=True, text=True, env=get_modified_env_vars()
            )
        except FileNotFoundError:
            logger.error("Bootstrap script not found!")
            logger.error(BOOTSTRAP_ACCOUNT_SCRIPT)
            return
        logger.info(result.stdout)
        if result.returncode:
            if "DuplicateAccountError" in result.stderr:
                logger.error("Cannot bootstrap b/c account is already there!")
                self._stored.account_bootstrapped = True
            else:
                logger.error(result.stderr)
        else:
            logger.info("Admin account successfully bootstrapped!")
            self._stored.account_bootstrapped = True

    def _set_autoregistration(self) -> None:
        """Turns autoregistration on or off.

        Only the leader does this to prevent unnecessary DB writes.
        We can only do this after the initial account is bootstrapped.
        """
        on = "on" if self.model.config["autoregistration"] else "off"

        if not self.unit.is_leader():
            return

        if not self._stored.account_bootstrapped:
            logger.error("Cannot modify autoregistration because no account exists.")
            return

        logger.info("Setting autoregistration...")
        result = subprocess.run(
            ["python3", AUTOREGISTRATION_SCRIPT, on],
            capture_output=True,
            text=True,
            env=get_modified_env_vars(),
        )

        logger.info(result.stdout)

        if result.returncode:
            logger.error(result.stderr)

    def _pause(self, event: ActionEvent) -> None:
        self.unit.status = MaintenanceStatus("Stopping services")
        event.log("Stopping services")

        try:
            check_call([LSCTL, "stop"], env=get_modified_env_vars())
        except CalledProcessError as e:
            logger.error("Stopping services failed with return code %d", e.returncode)
            self.unit.status = BlockedStatus("Failed to stop services")
            event.fail("Failed to stop services")
        else:
            self.unit.status = MaintenanceStatus("Services stopped")
            self._stored.running = False
            self._stored.paused = True

    def _resume(self, event: ActionEvent):
        self.unit.status = MaintenanceStatus("Starting services")
        event.log("Starting services")

        start_result = subprocess.run(
            [LSCTL, "start"],
            capture_output=True,
            text=True,
            env=get_modified_env_vars(),
        )

        try:
            check_call([LSCTL, "status"], env=get_modified_env_vars())
        except CalledProcessError as e:
            logger.error("Starting services failed with return code %d", e.returncode)
            logger.error("Failed to start services: %s", start_result.stdout)
            self.unit.status = MaintenanceStatus("Stopping services")
            subprocess.run([LSCTL, "stop"], env=get_modified_env_vars())
            self.unit.status = BlockedStatus("Failed to start services")
            event.fail(f"Failed to start services: {start_result.stdout}")
        else:
            self._stored.running = True
            self._stored.paused = False
            self.unit.status = ActiveStatus("Unit is ready")
            self._update_ready_status()

    def _upgrade(self, event: ActionEvent) -> None:
        if self._stored.running:
            event.fail(
                "Cannot upgrade while running. Please run action "
                "'pause' prior to upgrade"
            )
            return

        prev_status = self.unit.status
        self.unit.status = MaintenanceStatus("Upgrading packages")
        event.log("Upgrading Landscape packages...")

        apt.update()

        for package in LANDSCAPE_PACKAGES:
            try:
                event.log(f"Upgrading {package}...")
                if package == LANDSCAPE_SERVER:
                    check_call(["apt-mark", "unhold", LANDSCAPE_SERVER])
                pkg = apt.DebianPackage.from_apt_cache(package)
                pkg.ensure(state=apt.PackageState.Latest)
                installed = apt.DebianPackage.from_installed_package(package)
                event.log(f"Upgraded to {installed.version}...")
                if package == LANDSCAPE_SERVER:
                    check_call(["apt-mark", "hold", LANDSCAPE_SERVER])
            except PackageNotFoundError as e:
                logger.error(
                    f"Could not upgrade package {package}. Reason: {e.message}"
                )
                event.fail(f"Could not upgrade package {package}. Reason: {e.message}")
                self.unit.status = BlockedStatus("Failed to upgrade packages")
                return

        self.unit.status = prev_status

    def _migrate_schema(self, event: ActionEvent) -> None:
        if self._stored.running:
            event.fail(
                "Cannot migrate schema while running. Please run action"
                " 'pause' prior to migration"
            )
            return

        prev_status = self.unit.status
        self.unit.status = MaintenanceStatus("Migrating schemas...")
        event.log("Running schema migration...")

        try:
            subprocess.run(
                [SCHEMA_SCRIPT], check=True, text=True, env=get_modified_env_vars()
            )
        except CalledProcessError as e:
            logger.error("Schema migration failed with error code %s", e.returncode)
            event.fail(f"Schema migration failed with error code {e.returncode}")
            self.unit.status = BlockedStatus("Failed schema migration")
        else:
            self.unit.status = prev_status

    def _hash_id_databases(self, event: ActionEvent) -> None:
        prev_status = self.unit.status
        self.unit.status = MaintenanceStatus("Hashing ID databases...")
        event.log("Running hash_id_databases")

        try:
            subprocess.run(
                ["sudo", "-u", "landscape", HASH_ID_DATABASES],
                check=True,
                text=True,
                env=get_modified_env_vars(),
            )
        except CalledProcessError as e:
            logger.error("Hashing ID databases failed with error code %s", e.returncode)
            event.fail(f"Hashing ID databases failed with error code {e.returncode}")
        finally:
            self.unit.status = prev_status


if __name__ == "__main__":  # pragma: no cover
    main(LandscapeServerCharm)<|MERGE_RESOLUTION|>--- conflicted
+++ resolved
@@ -11,27 +11,16 @@
 
     https://discourse.charmhub.io/t/4208
 """
-<<<<<<< HEAD
-import logging
-import os
-import subprocess
-import sys
+
 from base64 import b64decode, b64encode, binascii
 from dataclasses import asdict, dataclass
-from functools import cached_property
-from subprocess import CalledProcessError, check_call
-from typing import Iterable, List, Mapping
-=======
-
-from base64 import b64decode, b64encode, binascii
 from functools import cached_property
 import logging
 import os
 import subprocess
 from subprocess import CalledProcessError, check_call
 import sys
-from typing import List
->>>>>>> 51528814
+from typing import Iterable, List, Mapping
 
 from charms.grafana_agent.v0.cos_agent import COSAgentProvider
 from charms.operator_libs_linux.v0 import apt

#!/usr/bin/env python3
# Copyright 2022 Canonical Ltd
# See LICENSE file for licensing details.
#
# Learn more at: https://juju.is/docs/sdk

"""Charm the service.

Refer to the following post for a quick-start guide that will help you
develop a new k8s charm using the Operator Framework:

    https://discourse.charmhub.io/t/4208
"""

import logging
import os
import subprocess
from base64 import b64decode, b64encode, binascii
from subprocess import CalledProcessError, check_call

import yaml

from charms.operator_libs_linux.v0 import apt
from charms.operator_libs_linux.v0.apt import (
    PackageError, PackageNotFoundError)
from charms.operator_libs_linux.v0.passwd import group_exists, user_exists
from charms.operator_libs_linux.v0.systemd import service_reload

from ops.charm import (
    ActionEvent, CharmBase, InstallEvent, LeaderElectedEvent,
    LeaderSettingsChangedEvent, RelationChangedEvent, RelationJoinedEvent,
    UpdateStatusEvent)
from ops.framework import StoredState
from ops.main import main
from ops.model import (
    ActiveStatus, BlockedStatus, Relation, MaintenanceStatus, WaitingStatus)

from settings_files import (
<<<<<<< HEAD
    prepend_default_settings, update_default_settings, update_service_conf,
    write_license_file, write_ssl_cert, update_db_conf, DEFAULT_POSTGRES_PORT)
=======
    configure_for_deployment_mode, merge_service_conf, prepend_default_settings,
    update_default_settings, update_service_conf, write_license_file, write_ssl_cert)
>>>>>>> 91d715f0

logger = logging.getLogger(__name__)

DEBCONF_SET_SELECTIONS = "/usr/bin/debconf-set-selections"
DPKG_RECONFIGURE = "/usr/sbin/dpkg-reconfigure"
HAPROXY_CONFIG_FILE = os.path.join(os.path.dirname(__file__),
                                   "haproxy-config.yaml")
LSCTL = "/usr/bin/lsctl"
NRPE_D_DIR = "/etc/nagios/nrpe.d"
POSTFIX_CF = "/etc/postfix/main.cf"
SCHEMA_SCRIPT = "/usr/bin/landscape-schema"
BOOTSTRAP_ACCOUNT_SCRIPT = "/opt/canonical/landscape/bootstrap-account"

LANDSCAPE_PACKAGES = (
    "landscape-server",
    "landscape-client",
    "landscape-common",
    "landscape-hashids"
)

DEFAULT_SERVICES = (
    "landscape-api",
    "landscape-appserver",
    "landscape-async-frontend",
    "landscape-job-handler",
    "landscape-msgserver",
    "landscape-pingserver",
)
LEADER_SERVICES = (
    "landscape-package-search",
    "landscape-package-upload",
)

OPENID_CONFIG_VALS = (
    "openid_provider_url",
    "openid_logout_url",
)
OIDC_CONFIG_VALS = (
    "oidc_issuer",
    "oidc_client_id",
    "oidc_client_secret",
    "oidc_logout_url",
)


class LandscapeServerCharm(CharmBase):
    """Charm the service."""

    _stored = StoredState()

    def __init__(self, *args):
        super().__init__(*args)

        # Lifecycle
        self.framework.observe(self.on.config_changed, self._on_config_changed)
        self.framework.observe(self.on.install, self._on_install)
        self.framework.observe(self.on.start, self._update_status)
        self.framework.observe(self.on.update_status, self._update_status)

        # Relations
        self.framework.observe(self.on.db_relation_joined,
                               self._db_relation_changed)
        self.framework.observe(self.on.db_relation_changed,
                               self._db_relation_changed)
        self.framework.observe(self.on.amqp_relation_joined,
                               self._amqp_relation_joined)
        self.framework.observe(self.on.amqp_relation_changed,
                               self._amqp_relation_changed)
        self.framework.observe(self.on.website_relation_joined,
                               self._website_relation_joined)
        self.framework.observe(self.on.website_relation_changed,
                               self._website_relation_changed)
        self.framework.observe(self.on.nrpe_external_master_relation_joined,
                               self._nrpe_external_master_relation_joined)

        # Leadership/peering
        self.framework.observe(self.on.leader_elected, self._leader_elected)
        self.framework.observe(self.on.leader_settings_changed,
                               self._leader_settings_changed)
        self.framework.observe(self.on.replicas_relation_joined,
                               self._on_replicas_relation_joined)
        self.framework.observe(self.on.replicas_relation_changed,
                               self._on_replicas_relation_changed)

        # Actions
        self.framework.observe(self.on.pause_action, self._pause)
        self.framework.observe(self.on.resume_action, self._resume)
        self.framework.observe(self.on.upgrade_action, self._upgrade)
        self.framework.observe(self.on.migrate_schema_action,
                               self._migrate_schema)

        # State
        self._stored.set_default(ready={
            "db": False,
            "amqp": False,
            "haproxy": False,
        })
        self._stored.set_default(leader_ip="")
        self._stored.set_default(running=False)
        self._stored.set_default(paused=False)
        self._stored.set_default(default_root_url="")
        self._stored.set_default(account_bootstrapped=False)

        self.landscape_uid = user_exists("landscape").pw_uid
        self.root_gid = group_exists("root").gr_gid

    def _on_config_changed(self, _) -> None:
        prev_status = self.unit.status

        # Write the config-provided SSL certificate, if it exists.
        config_ssl_cert = self.model.config["ssl_cert"]

        if config_ssl_cert != "DEFAULT":
            self.unit.status = MaintenanceStatus("Installing SSL certificate")
            write_ssl_cert(config_ssl_cert)

        # Write the license file, if it exists.
        license_file = self.model.config.get("license_file")
        if license_file:
            self.unit.status = MaintenanceStatus(
                "Writing Landscape license file")
            write_license_file(
                license_file, self.landscape_uid, self.root_gid)
            self.unit.status = WaitingStatus("Waiting on relations")

        smtp_relay_host = self.model.config.get("smtp_relay_host")
        if smtp_relay_host:
            self.unit.status = MaintenanceStatus("Configuring SMTP relay host")
            self._configure_smtp(smtp_relay_host)

        # Update HAProxy relations, if they exist.
        haproxy_relations = self.model.relations.get("website", [])
        for relation in haproxy_relations:
            self._update_haproxy_connection(relation)

        if any(self.model.config.get(v) for v in OPENID_CONFIG_VALS) \
                and any(self.model.config.get(v) for v in OIDC_CONFIG_VALS):
            self.unit.status = BlockedStatus(
                "OpenID and OIDC configurations are mutually exclusive")
        else:
            self._configure_openid()
            self._configure_oidc()

        # Update root_url, if provided
        root_url = self.model.config.get("root_url")
        if root_url:
            update_service_conf({
                "global": {"root-url": root_url},
                "api": {"root-url": root_url},
                "package-upload": {"root-url": root_url},
            })

        self._bootstrap_account()

        config_host = self.model.config.get("db_host")
        config_password = self.model.config.get("db_password")
        config_port = self.model.config.get("db_port")
        config_user = self.model.config.get("db_user")
        db_kargs = {}
        if config_host:
            db_kargs["host"] = config_host
        if config_password:
            db_kargs["password"] = config_password
        if config_port:
            db_kargs["port"] = config_port
        if config_user:
            db_kargs["user"] = config_user
        if db_kargs:
            update_db_conf(**db_kargs)
            if self._migrate_schema_bootstrap():
                self.unit.status = WaitingStatus("Waiting on relations")
                self._stored.ready["db"] = True
            else:
                return

        if isinstance(prev_status, BlockedStatus):
            self.unit.status = prev_status

        # Update additional configuration
        deployment_mode = self.model.config.get("deployment_mode")
        update_service_conf({"global": {"deployment-mode": deployment_mode}})

        configure_for_deployment_mode(deployment_mode)

        additional_config = self.model.config.get("additional_service_config")
        if additional_config:
            merge_service_conf(additional_config)

        self._update_ready_status(restart_services=True)

    def _on_install(self, event: InstallEvent) -> None:
        """Handle the install event."""
        self.unit.status = MaintenanceStatus("Installing apt packages")

        landscape_ppa = self.model.config["landscape_ppa"]

        try:
            # Add the Landscape Server PPA and install via apt.
            check_call(["add-apt-repository", "-y", landscape_ppa])
            apt.add_package(["landscape-server", "landscape-hashids"])
        except PackageNotFoundError:
            logger.error("Landscape package not found in package cache "
                         "or on system")
            self.unit.status = BlockedStatus("Failed to install packages")
            return
        except PackageError as e:
            logger.error(
                "Could not install landscape-server package. Reason: %s",
                e.message)
            self.unit.status = BlockedStatus("Failed to install packages")
            return
        except CalledProcessError as e:
            logger.error("Package install failed with return code %d",
                         e.returncode)
            self.unit.status = BlockedStatus("Failed to install packages")
            return

        # Write the config-provided SSL certificate, if it exists.
        config_ssl_cert = self.model.config["ssl_cert"]

        if config_ssl_cert != "DEFAULT":
            self.unit.status = MaintenanceStatus("Installing SSL certificate")
            write_ssl_cert(config_ssl_cert)

        # Write the license file, if it exists.
        license_file = self.model.config.get("license_file")

        if license_file:
            self.unit.status = MaintenanceStatus(
                "Writing Landscape license file")
            write_license_file(license_file, self.landscape_uid, self.root_gid)

        self.unit.status = ActiveStatus("Unit is ready")

        # Indicate that this install is a charm install.
        prepend_default_settings({"DEPLOYED_FROM": "charm"})

        self._update_ready_status()

    def _update_status(self, event: UpdateStatusEvent) -> None:
        """Called at regular intervals by juju."""
        self._update_ready_status()

    def _update_ready_status(self, restart_services=False) -> None:
        """If all relations are prepared, updates unit status to Active."""
        if isinstance(self.unit.status, (BlockedStatus, MaintenanceStatus)):
            return

        if not all(self._stored.ready.values()):
            waiting_on = [
                rel for rel, ready in self._stored.ready.items() if not ready]
            self.unit.status = WaitingStatus(
                "Waiting on relations: {}".format(", ".join(waiting_on)))
            return

        if self._stored.running and not restart_services:
            self.unit.status = ActiveStatus("Unit is ready")
            return

        if self._stored.paused:
            self.unit.status = MaintenanceStatus("Services stopped")
            return

        self._stored.running = self._start_services()

    def _start_services(self) -> bool:
        """
        Starts all Landscape Server systemd services. Returns True if
        successful, False otherwise.
        """
        self.unit.status = MaintenanceStatus("Starting services")
        is_leader = self.unit.is_leader()
        deployment_mode = self.model.config.get("deployment_mode")

        update_default_settings({
            "RUN_ALL": "no",
            "RUN_APISERVER": str(self.model.config["worker_counts"]),
            "RUN_ASYNC_FRONTEND": "yes",
            "RUN_JOBHANDLER": "yes",
            "RUN_APPSERVER": str(self.model.config["worker_counts"]),
            "RUN_MSGSERVER": str(self.model.config["worker_counts"]),
            "RUN_PINGSERVER": str(self.model.config["worker_counts"]),
            "RUN_CRON": "yes" if is_leader else "no",
            "RUN_PACKAGESEARCH": "yes" if is_leader else "no",
            "RUN_PACKAGEUPLOADSERVER": "yes" if is_leader else "no",
            "RUN_PPPA_PROXY": "yes" if deployment_mode != "standalone" else "no",
        })

        logger.info("Starting services")

        try:
            check_call([LSCTL, "restart"])
            self.unit.status = ActiveStatus("Unit is ready")
            return True
        except CalledProcessError as e:
            logger.error("Starting services failed with output: %s", e.output)
            self.unit.status = BlockedStatus("Failed to start services")
            return False

    def _db_relation_changed(self, event: RelationChangedEvent) -> None:
        unit_data = event.relation.data[event.unit]

        required_relation_data = ["master", "allowed-units", "port", "user"]
        missing_relation_data = [
            i for i in required_relation_data if i not in unit_data
        ]
        if missing_relation_data:
            logger.info(
                "db relation not yet ready. Missing keys: {}".format(
                    missing_relation_data
                )
            )
            self.unit.status = ActiveStatus("Unit is ready")
            self._update_ready_status()
            return

        allowed_units = unit_data["allowed-units"].split()
        if self.unit.name not in allowed_units:
            logger.info("%s not in allowed_units")
            self.unit.status = ActiveStatus("Unit is ready")
            self._update_ready_status()
            return

        self._stored.ready["db"] = False
        self.unit.status = MaintenanceStatus("Setting up databases")

        # We can't use unit_data["host"] because it can return the IP of the secondary
        master = dict(s.split("=", 1) for s in unit_data["master"].split(" "))

        # Override db config if manually set in juju
        config_host = self.model.config.get("db_host")
        if config_host:
            host = config_host
        else:
            host = master["host"]

        config_password = self.model.config.get("db_password")
        if config_password:
            password = config_password
        else:
            password = master["password"]

        config_port = self.model.config.get("db_port")
        if config_port:
            port = config_port
        else:
            port = unit_data["port"]
        if not port:
            port = DEFAULT_POSTGRES_PORT  # Fall back to postgres default port if still not set

        config_user = self.model.config.get("db_user")
        if config_user:
            user = config_user
        else:
            user = unit_data["user"]

        update_db_conf(host=host, port=port, user=user, password=password)

        if not self._migrate_schema_bootstrap():
            return

        self._stored.ready["db"] = True
        self.unit.status = ActiveStatus("Unit is ready")
        self._update_ready_status()

    def _migrate_schema_bootstrap(self):
        """
        Migrates schema along with the bootstrap command which ensures that the
        databases along with the landscape user exists. Returns True on success
        """
        try:
            check_call([SCHEMA_SCRIPT, "--bootstrap"])
            return True
        except CalledProcessError as e:
            logger.error(
                "Landscape Server schema update failed with return code %d",
                e.returncode,
            )
            self.unit.status = BlockedStatus("Failed to update database schema")

    def _amqp_relation_joined(self, event: RelationJoinedEvent) -> None:
        self._stored.ready["amqp"] = False
        self.unit.status = MaintenanceStatus("Setting up amqp connection")

        event.relation.data[self.unit].update({
            "username": "landscape",
            "vhost": "landscape",
        })

    def _amqp_relation_changed(self, event):
        unit_data = event.relation.data[event.unit]

        if "password" not in unit_data:
            logger.info("rabbimq-server has not sent password yet")
            return

        hostname = unit_data["hostname"]
        password = unit_data["password"]

        if isinstance(hostname, list):
            hostname = ",".join(hostname)

        update_service_conf({
            "broker": {
                "host": hostname,
                "password": password,
            }
        })

        self._stored.ready["amqp"] = True
        self.unit.status = ActiveStatus("Unit is ready")
        self._update_ready_status()

    def _website_relation_joined(self, event: RelationJoinedEvent) -> None:
        self._update_haproxy_connection(event.relation)

        # Update root_url, if not provided.
        if not self.model.config.get("root_url"):
            url = f'https://{event.relation.data[event.unit]["public-address"]}/'
            self._stored.default_root_url = url
            update_service_conf({
                "global": {"root-url": url},
                "api": {"root-url": url},
                "package-upload": {"root-url": url},
            })

        self._update_ready_status()

    def _update_haproxy_connection(self, relation: Relation) -> None:
        self._stored.ready["haproxy"] = False
        self.unit.status = MaintenanceStatus("Setting up haproxy connection")

        # Check the SSL cert stuff first. No sense doing all the other
        # work just to fail here.
        ssl_cert = self.model.config["ssl_cert"]
        ssl_key = self.model.config["ssl_key"]

        if ssl_cert != "DEFAULT" and ssl_key == "":
            # We have a cert but no key, this is an error.
            self.unit.status = BlockedStatus(
                "`ssl_cert` is specified but `ssl_key` is missing")
            return

        if ssl_cert != "DEFAULT":
            try:
                ssl_cert = b64decode(ssl_cert)
                ssl_key = b64decode(ssl_key)
                ssl_cert = b64encode(ssl_cert + b"\n" + ssl_key)
            except binascii.Error:
                self.unit.status = BlockedStatus(
                    "Unable to decode `ssl_cert` or `ssl_key` - must be "
                    "b64-encoded")
                return

        with open(HAPROXY_CONFIG_FILE) as haproxy_config_file:
            haproxy_config = yaml.safe_load(haproxy_config_file)

        http_service = haproxy_config["http_service"]
        https_service = haproxy_config["https_service"]
        https_service["crts"] = [ssl_cert]

        if self.unit.is_leader():
            https_service["service_options"].extend(
                haproxy_config["leader_service_options"])

        server_ip = relation.data[self.unit]["private-address"]
        unit_name = self.unit.name.replace("/", "-")
        worker_counts = self.model.config["worker_counts"]

        (appservers, pingservers, message_servers, api_servers) = [
            [(
                f"landscape-{name}-{unit_name}-{i}",
                server_ip,
                haproxy_config["ports"][name] + i,
                haproxy_config["server_options"],
            ) for i in range(worker_counts)]
            for name in ("appserver", "pingserver", "message-server", "api")
        ]

        # There should only ever be one package-upload-server service.
        package_upload_servers = [(
            f"landscape-package-upload-{unit_name}-0",
            server_ip,
            haproxy_config["ports"]["package-upload"],
            haproxy_config["server_options"],
        )]

        http_service["servers"] = appservers
        http_service["backends"] = [{
            "backend_name": "landscape-ping",
            "servers": pingservers,
        }]
        https_service["servers"] = appservers
        https_service["backends"] = [{
            "backend_name": "landscape-message",
            "servers": message_servers,
        }, {
            "backend_name": "landscape-api",
            "servers": api_servers,
        }]

        if self.unit.is_leader():
            https_service["backends"].append({
                "backend_name": "landscape-package-upload",
                "servers": package_upload_servers,
            })

        error_files_location = haproxy_config["error_files"]["location"]
        error_files = []
        for code, filename in haproxy_config["error_files"]["files"].items():
            error_file_path = os.path.join(error_files_location, filename)
            with open(error_file_path, "rb") as error_file:
                error_files.append({
                    "http_status": code,
                    "content": b64encode(error_file.read())
                })

        http_service["error_files"] = error_files
        https_service["error_files"] = error_files

        relation.data[self.unit].update({
            "services": yaml.safe_dump([http_service, https_service])
        })

        self._stored.ready["haproxy"] = True

        self.unit.status = WaitingStatus("")

    def _website_relation_changed(self, event: RelationChangedEvent) -> None:
        """
        Writes the HAProxy-provided SSL certificate for
        Landscape Server, if config has not provided one.
        """
        config_ssl_cert = self.model.config["ssl_cert"]

        if config_ssl_cert != "DEFAULT":
            # No-op: cert has been provided by config.
            return

        if "ssl_cert" not in event.relation.data[event.unit]:
            return

        self.unit.status = MaintenanceStatus("Configuring HAProxy")
        haproxy_ssl_cert = event.relation.data[event.unit]["ssl_cert"]

        if haproxy_ssl_cert != "DEFAULT":
            # If DEFAULT, cert is being managed by a third party,
            # possibly a subordinate charm.
            write_ssl_cert(haproxy_ssl_cert)

        self.unit.status = ActiveStatus("Unit is ready")

        self._update_haproxy_connection(event.relation)

        self._update_ready_status()

    def _nrpe_external_master_relation_joined(
            self, event: RelationJoinedEvent) -> None:
        self._update_nrpe_checks(event.relation)

    def _update_nrpe_checks(self, relation: Relation):
        logger.debug("Configuring NRPE checks")

        if self.unit.is_leader():
            services_to_add = DEFAULT_SERVICES + LEADER_SERVICES
            services_to_remove = ()
        else:
            services_to_add = DEFAULT_SERVICES
            services_to_remove = LEADER_SERVICES

        monitors = {
            "monitors": {
                "remote": {
                    "nrpe": {
                        s: {"command": f"check_{s}"} for s in services_to_add
                    },
                },
            },
        }

        relation.data[self.unit].update({
            "monitors": yaml.safe_dump(monitors),
        })

        if not os.path.exists(NRPE_D_DIR):
            logger.debug("NRPE directories not ready")
            return

        for service in services_to_add:
            service_cfg = service.replace("-", "_")
            cfg_filename = os.path.join(NRPE_D_DIR, f"check_{service_cfg}.cfg")

            if os.path.exists(cfg_filename):
                continue

            with open(cfg_filename, "w") as cfg_fp:
                cfg_fp.write(f"""# check {service}
# The following header was added by the landscape-server charm
# Modifying it will affect nagios monitoring and alerting
# servicegroups: juju
command[check_{service}]=/usr/local/lib/nagios/plugins/check_systemd.py {service}
""")

        for service in services_to_remove:
            service_cfg = service.replace("-", "_")
            cfg_filename = os.path.join(NRPE_D_DIR, f"check_{service_cfg}.cfg")

            if not os.path.exists(cfg_filename):
                continue

            os.remove(cfg_filename)

    def _leader_elected(self, event: LeaderElectedEvent) -> None:
        # Just because we received this event does not mean we are
        # guaranteed to be the leader by the time we process it. See
        # https://juju.is/docs/sdk/leader-elected-event

        if self.unit.is_leader():
            # Update any nrpe checks.
            peer_relation = self.model.get_relation("replicas")
            ip = str(self.model.get_binding(peer_relation).network.bind_address)
            peer_relation.data[self.app].update({"leader-ip": ip})

            update_service_conf({
                "package-search": {
                    "host": "localhost",
                },
            })

        self._leader_changed()

    def _leader_settings_changed(
            self, event: LeaderSettingsChangedEvent) -> None:
        # Just because we received this event does not mean we are
        # guaranteed to be a follower by the time we process it. See
        # https://juju.is/docs/sdk/leader-elected-event

        if not self.unit.is_leader():
            peer_relation = self.model.get_relation("replicas")
            leader_ip = peer_relation.data[self.app].get("leader-ip")

            if leader_ip:
                update_service_conf({
                    "package-search": {
                        "host": leader_ip,
                    },
                })

        self._leader_changed()

    def _leader_changed(self) -> None:
        """
        Generic updates that need to happen whenever leadership changes,
        in both leaders and non-leaders.
        """
        # Update any nrpe checks.
        nrpe_relations = self.model.relations.get("nrpe-external-master", [])

        for relation in nrpe_relations:
            self._update_nrpe_checks(relation)

        haproxy_relations = self.model.relations.get("website", [])
        for relation in haproxy_relations:
            self._update_haproxy_connection(relation)

        self._update_ready_status(restart_services=True)

    def _on_replicas_relation_joined(self, event: RelationJoinedEvent) -> None:
        if self.unit.is_leader():
            ip = str(self.model.get_binding(event.relation).network.bind_address)
            event.relation.data[self.app].update({"leader-ip": ip})

        event.relation.data[self.unit].update({"unit-data": self.unit.name})

    def _on_replicas_relation_changed(
            self, event: RelationChangedEvent) -> None:
        leader_ip_value = event.relation.data[self.app].get("leader-ip")

        if leader_ip_value and leader_ip_value != self._stored.leader_ip:
            self._stored.leader_ip = leader_ip_value

    def _configure_smtp(self, relay_host: str) -> None:

        # Rewrite postfix config.
        with open(POSTFIX_CF, "r") as postfix_config_file:
            new_lines = []
            for line in postfix_config_file:
                if line.startswith("relayhost ="):
                    new_line = "relayhost = " + relay_host
                else:
                    new_line = line

                new_lines.append(new_line)

        with open(POSTFIX_CF, "w") as postfix_config_file:
            postfix_config_file.write("\n".join(new_lines))

        # Restart postfix.
        if not service_reload("postfix"):
            self.unit.status = BlockedStatus("postfix configuration failed")
        else:
            self.unit.status = WaitingStatus("Waiting on relations")

    def _configure_oidc(self) -> None:
        self.unit.status = MaintenanceStatus("Configuring OIDC")

        oidc_issuer = self.model.config.get("oidc_issuer")
        oidc_client_id = self.model.config.get("oidc_client_id")
        oidc_client_secret = self.model.config.get("oidc_client_secret")
        oidc_logout_url = self.model.config.get("oidc_logout_url")
        oidc_vals = (oidc_issuer, oidc_client_id, oidc_client_secret, oidc_logout_url)
        none_count = oidc_vals.count(None)

        if none_count == 0:
            update_service_conf({
                "landscape": {
                    "oidc-issuer": oidc_issuer,
                    "oidc-client-id": oidc_client_id,
                    "oidc-client-secret": oidc_client_secret,
                    "oidc-logout-url": oidc_logout_url,
                },
            })
        elif none_count == 1 and oidc_logout_url is None:
            # Only the logout url is optional.
            update_service_conf({
                "landscape": {
                    "oidc-issuer": oidc_issuer,
                    "oidc-client-id": oidc_client_id,
                    "oidc-client-secret": oidc_client_secret,
                },
            })
        elif none_count < 4:
            self.unit.status = BlockedStatus(
                "OIDC connect config requires at least 'oidc_issuer', "
                "'oidc_client_id', and 'oidc_client_secret' values")
            return

        self.unit.status = WaitingStatus("Waiting on relations")

    def _configure_openid(self) -> None:
        self.unit.status = MaintenanceStatus("Configuring OpenID")

        openid_provider_url = self.model.config.get("openid_provider_url")
        openid_logout_url = self.model.config.get("openid_logout_url")

        if openid_provider_url and openid_logout_url:
            update_service_conf({
                "landscape": {
                    "openid-provider-url": openid_provider_url,
                    "openid-logout-url": openid_logout_url,
                },
            })
            self.unit.status = WaitingStatus("Waiting on relations")
        elif openid_provider_url or openid_logout_url:
            self.unit.status = BlockedStatus(
                "OpenID configuration requires both 'openid_provider_url' and "
                "'openid_logout_url'")

    def _bootstrap_account(self):
        """If admin account details are provided, create admin"""
        if not self.unit.is_leader():
            return
        if self._stored.account_bootstrapped:  # Admin already created
            return
        karg = {}  # Keyword args for command line
        karg["admin_email"] = self.model.config.get("admin_email")
        karg["admin_name"] = self.model.config.get("admin_name")
        karg["admin_password"] = self.model.config.get("admin_password")
        required_args = karg.values()
        if not any(required_args):  # Return since no args are specified
            return
        if not all(required_args):  # Some required args are missing
            logger.error(
                "Admin email, name, and password required for bootstrap account"
            )
            return
        karg["root_url"] = self.model.config.get("root_url")
        if not karg["root_url"]:
            default_root_url = self._stored.default_root_url
            if default_root_url:
                karg["root_url"] = default_root_url
            else:
                logger.error("Bootstrap account waiting on default root url..")
                return
        karg["registration_key"] = self.model.config.get("registration_key")
        karg["system_email"] = self.model.config.get("system_email")

        # Collect command line arguments
        args = [BOOTSTRAP_ACCOUNT_SCRIPT]
        for key, value in karg.items():
            if not value:
                continue
            args.append("--" + key)
            args.append(value)

        try:
            logger.info(args)
            result = subprocess.run(args, capture_output=True, text=True)
        except FileNotFoundError:
            logger.error("Bootstrap script not found!")
            logger.error(BOOTSTRAP_ACCOUNT_SCRIPT)
            return
        logger.info(result.stdout)
        if result.returncode:
            if "DuplicateAccountError" in result.stderr:
                logger.error("Cannot bootstrap b/c account is already there!")
                self._stored.account_bootstrapped = True
            else:
                logger.error(result.stderr)
        else:
            logger.info("Admin account successfully bootstrapped!")
            self._stored.account_bootstrapped = True

    def _pause(self, event: ActionEvent) -> None:
        self.unit.status = MaintenanceStatus("Stopping services")
        event.log("Stopping services")

        try:
            check_call([LSCTL, "stop"])
        except CalledProcessError as e:
            logger.error("Stopping services failed with return code %d",
                         e.returncode)
            self.unit.status = BlockedStatus("Failed to stop services")
            event.fail("Failed to stop services")
        else:
            self.unit.status = MaintenanceStatus("Services stopped")
            self._stored.running = False
            self._stored.paused = True

    def _resume(self, event: ActionEvent):
        self.unit.status = MaintenanceStatus("Starting services")
        event.log("Starting services")

        start_result = subprocess.run([LSCTL, "start"], capture_output=True,
                                      text=True)

        try:
            check_call([LSCTL, "status"])
        except CalledProcessError as e:
            logger.error("Starting services failed with return code %d",
                         e.returncode)
            logger.error("Failed to start services: %s", start_result.stdout)
            self.unit.status = MaintenanceStatus("Stopping services")
            subprocess.run([LSCTL, "stop"])
            self.unit.status = BlockedStatus("Failed to start services")
            event.fail("Failed to start services: %s", start_result.stdout)
        else:
            self._stored.running = True
            self._stored.paused = False
            self.unit.status = ActiveStatus("Unit is ready")
            self._update_ready_status()

    def _upgrade(self, event: ActionEvent) -> None:
        if self._stored.running:
            event.fail("Cannot upgrade while running. Please run action "
                       "'pause' prior to upgrade")
            return

        prev_status = self.unit.status
        self.unit.status = MaintenanceStatus("Upgrading packages")
        event.log("Upgrading Landscape packages...")

        apt.update()

        for package in LANDSCAPE_PACKAGES:
            try:
                event.log(f"Upgrading {package}...")
                pkg = apt.DebianPackage.from_apt_cache(package)
                pkg.ensure(state=apt.PackageState.Latest)
            except PackageNotFoundError as e:
                logger.error(f"Could not upgrade package {package}. Reason: {e.message}")
                event.fail(f"Could not upgrade package {package}. Reason: {e.message}")
                self.unit.status = BlockedStatus("Failed to upgrade packages")
                return

        self.unit.status = prev_status

    def _migrate_schema(self, event: ActionEvent) -> None:
        if self._stored.running:
            event.fail("Cannot migrate schema while running. Please run action"
                       " 'pause' prior to migration")
            return

        prev_status = self.unit.status
        self.unit.status = MaintenanceStatus("Migrating schemas...")
        event.log("Running schema migration...")

        try:
            subprocess.run([SCHEMA_SCRIPT], check=True, text=True)
        except CalledProcessError as e:
            logger.error("Schema migration failed with error code %s",
                         e.returncode)
            event.fail("Schema migration failed with error code %s",
                       e.returncode)
            self.unit.status = BlockedStatus("Failed schema migration")
        else:
            self.unit.status = prev_status


if __name__ == "__main__":  # pragma: no cover
    main(LandscapeServerCharm)<|MERGE_RESOLUTION|>--- conflicted
+++ resolved
@@ -36,13 +36,9 @@
     ActiveStatus, BlockedStatus, Relation, MaintenanceStatus, WaitingStatus)
 
 from settings_files import (
-<<<<<<< HEAD
-    prepend_default_settings, update_default_settings, update_service_conf,
-    write_license_file, write_ssl_cert, update_db_conf, DEFAULT_POSTGRES_PORT)
-=======
-    configure_for_deployment_mode, merge_service_conf, prepend_default_settings,
-    update_default_settings, update_service_conf, write_license_file, write_ssl_cert)
->>>>>>> 91d715f0
+    DEFAULT_POSTGRES_PORT, configure_for_deployment_mode, merge_service_conf,
+    prepend_default_settings, update_db_conf, update_default_settings, update_service_conf,
+    write_license_file, write_ssl_cert)
 
 logger = logging.getLogger(__name__)
 

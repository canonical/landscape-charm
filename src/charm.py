--- conflicted
+++ resolved
@@ -59,15 +59,12 @@
 from pydantic import ValidationError
 import yaml
 
-<<<<<<< HEAD
+from config import DEFAULT_CONFIGURATION, LandscapeCharmConfiguration, RedirectHTTPS
 from database import (
     DatabaseConnectionContext,
     fetch_postgres_relation_data,
     grant_role,
 )
-=======
-from config import DEFAULT_CONFIGURATION, LandscapeCharmConfiguration, RedirectHTTPS
->>>>>>> b3a64843
 from haproxy import (
     create_grpc_service,
     create_http_service,

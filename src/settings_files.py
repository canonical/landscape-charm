# Copyright 2022 Canonical Ltd

"""
Functions for manipulating Landscape Server service settings in the
filesystem.
"""

<<<<<<< HEAD
import os
import secrets
from base64 import b64decode, binascii
from collections import defaultdict
from configparser import ConfigParser
=======
from base64 import b64decode, binascii
from collections import defaultdict
from configparser import ConfigParser
import os
import secrets
>>>>>>> 51528814
from string import ascii_letters, digits
from urllib.error import URLError
from urllib.request import urlopen

CONFIGS_DIR = "/opt/canonical/landscape/configs"

DEFAULT_SETTINGS = "/etc/default/landscape-server"

LICENSE_FILE = "/etc/landscape/license.txt"
LICENSE_FILE_PROTOCOLS = (
    "file://",
    "http://",
    "https://",
)

SERVICE_CONF = "/etc/landscape/service.conf"
SSL_CERT_PATH = "/etc/ssl/certs/landscape_server_ca.crt"

DEFAULT_POSTGRES_PORT = "5432"

AMQP_USERNAME = "landscape"
VHOSTS = {
    "inbound-amqp": "landscape",
    "outbound-amqp": "landscape-hostagent",
}


class LicenseFileReadException(Exception):
    pass


class SSLCertReadException(Exception):
    pass


class ServiceConfMissing(Exception):
    pass


class SecretTokenMissing(Exception):
    pass


def configure_for_deployment_mode(mode: str) -> None:
    """
    Places files where Landscape expects to find them for different deployment
    modes.
    """
    if mode == "standalone":
        return

    sym_path = os.path.join(CONFIGS_DIR, mode)

    if os.path.exists(sym_path):
        return

    os.symlink(os.path.join(CONFIGS_DIR, "standalone"), sym_path)


def merge_service_conf(other: str) -> None:
    """
    Merges `other` into the Landscape Server configuration file,
    overwriting existing config.
    """
    config = ConfigParser()
    config.read(SERVICE_CONF)
    config.read_string(other)

    with open(SERVICE_CONF, "w") as config_fp:
        config.write(config_fp)


def prepend_default_settings(updates: dict) -> None:
    """
    Adds `updates` to the start of the Landscape Server default
    settings file.
    """
    with open(DEFAULT_SETTINGS, "r") as settings_fp:
        settings = settings_fp.read()

    with open(DEFAULT_SETTINGS, "w") as settings_fp:
        for k, v in updates.items():
            settings_fp.write(f'{k}="{v}"\n')

        settings_fp.write(settings)


def update_default_settings(updates: dict) -> None:
    """
    Updates the Landscape Server default settings file.

    This file is mainly used to determine which services should be
    running for this installation.
    """
    with open(DEFAULT_SETTINGS, "r") as settings_fp:
        new_lines = []

        for line in settings_fp:
            if "=" in line and line.split("=")[0] in updates:
                key = line.split("=")[0]
                new_line = f'{key}="{updates[key]}"\n'
            else:
                new_line = line

            new_lines.append(new_line)

    with open(DEFAULT_SETTINGS, "w") as settings_file:
        settings_file.write("".join(new_lines))


def update_service_conf(updates: dict) -> None:
    """
    Updates the Landscape Server configuration file.

    `updates` is a mapping of {section => {key => value}}, to be applied
        to the config file.
    """
    if not os.path.isfile(SERVICE_CONF):
        # Landscape server will not overwrite this file on install, so we
        # cannot get the default values if we create it here
        raise ServiceConfMissing("Landscape server install failed!")

    config = ConfigParser()
    config.read(SERVICE_CONF)

    for section, data in updates.items():
        for key, value in data.items():
            if not config.has_section(section):
                config.add_section(section)

            config[section][key] = value

    with open(SERVICE_CONF, "w") as config_fp:
        config.write(config_fp)


def generate_secret_token():
    alphanumerics = ascii_letters + digits
    return "".join(secrets.choice(alphanumerics) for _ in range(172))


def write_license_file(license_file: str, uid: int, gid: int) -> None:
    """
    Reads or decodes `license_file` to LICENSE_FILE and sets it up
    ownership for `uid` and `gid`.

    raises LicenseFileReadException if the location `license_file`
    cannot be read
    """

    if any((license_file.startswith(proto) for proto in LICENSE_FILE_PROTOCOLS)):
        try:
            license_file_data = urlopen(license_file).read()
        except URLError:
            raise LicenseFileReadException(
                f"Unable to read license file at {license_file}"
            )
    else:
        # Assume b64-encoded
        try:
            license_file_data = b64decode(license_file.encode())
        except binascii.Error:
            raise LicenseFileReadException("Unable to read b64-encoded license file")

    with open(LICENSE_FILE, "wb") as license_fp:
        license_fp.write(license_file_data)

    os.chmod(LICENSE_FILE, 0o640)
    os.chown(LICENSE_FILE, uid, gid)


def write_ssl_cert(ssl_cert: str) -> None:
    """Decodes and writes `ssl_cert` to `SSL_CERT_PATH`."""
    try:
        with open(SSL_CERT_PATH, "wb") as ssl_cert_fp:
            ssl_cert_fp.write(b64decode(ssl_cert.encode()))
    except binascii.Error:
        raise SSLCertReadException("Unable to decode b64-encoded SSL certificate")


def update_db_conf(
    host=None,
    password=None,
    schema_password=None,
    port=DEFAULT_POSTGRES_PORT,
    user=None,
):
    """Postgres specific settings override"""
    to_update = defaultdict(dict)
    if host:  # Note that host is required if port is changed
        to_update["stores"]["host"] = "{}:{}".format(host, port)
    if password:
        to_update["stores"]["password"] = password
        to_update["schema"]["store_password"] = password
    if schema_password:  # Overrides password
        to_update["schema"]["store_password"] = schema_password
    if user:
        to_update["schema"]["store_user"] = user
    if to_update:
        update_service_conf(to_update)<|MERGE_RESOLUTION|>--- conflicted
+++ resolved
@@ -5,19 +5,11 @@
 filesystem.
 """
 
-<<<<<<< HEAD
-import os
-import secrets
-from base64 import b64decode, binascii
-from collections import defaultdict
-from configparser import ConfigParser
-=======
 from base64 import b64decode, binascii
 from collections import defaultdict
 from configparser import ConfigParser
 import os
 import secrets
->>>>>>> 51528814
 from string import ascii_letters, digits
 from urllib.error import URLError
 from urllib.request import urlopen

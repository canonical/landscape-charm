common:
    services:
        rabbitmq-server:
            branch: lp:charms/precise/rabbitmq-server
        postgresql:
            branch: lp:charms/precise/postgresql
            constraints: mem=2048
            options:
                extra-packages: python-apt postgresql-contrib postgresql-9.1-debversion
                max_connections: 500
        haproxy:
            branch: lp:~davidpbritton/charms/precise/haproxy/fix-service-entries
            options:
                enable_monitoring: True
                monitoring_allowed_cidr: "0.0.0.0/0"
                monitoring_password: "haproxy"
                default_timeouts: "queue 60000, connect 5000, client 120000, server 120000"
        nfs:
            branch: lp:charms/precise/nfs

        storage:
            branch: lp:~chad.smith/charms/precise/storage/storage-nfs-python-provider
            options:
                provider: nfs

        apache2:
            branch: lp:charms/precise/apache2
            options:
                enable_modules: proxy proxy_http proxy_balancer rewrite expires headers ssl
                ssl_cert: SELFSIGNED
                ssl_certlocation: apache2.cert
                ssl_keylocation: apache2.key
                vhost_https_template: include-base64://vhostssl.tmpl
                vhost_http_template: include-base64://vhost.tmpl

landscape:
    inherits: common
    series: precise
    services:
        landscape:
<<<<<<< HEAD
            branch: lp:~landscape/landscape-charm/trunk
=======
            branch: lp:~chad.smith/charms/precise/landscape-charm/landscape-storage-subordinate
>>>>>>> dc10d676
            constraints: mem=2048
            options:
                service-count: "2"
                landscape-password: "look-a-different-password"
                services: static appserver msgserver pingserver combo-loader async-frontend apiserver package-upload jobhandler package-search cron juju-sync
                repository: include-file://repo-file
                license-file: include-file://license-file
    relations:
        - [landscape, rabbitmq-server]
        - [landscape, haproxy]
        - ["landscape:db-admin", "postgresql:db-admin"]
        - ["haproxy:website", "apache2:reverseproxy"]
        - ["nfs", "storage:nfs"]
        - ["landscape:data", "storage:data"]<|MERGE_RESOLUTION|>--- conflicted
+++ resolved
@@ -38,11 +38,7 @@
     series: precise
     services:
         landscape:
-<<<<<<< HEAD
-            branch: lp:~landscape/landscape-charm/trunk
-=======
             branch: lp:~chad.smith/charms/precise/landscape-charm/landscape-storage-subordinate
->>>>>>> dc10d676
             constraints: mem=2048
             options:
                 service-count: "2"

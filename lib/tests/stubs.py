--- conflicted
+++ resolved
@@ -67,16 +67,14 @@
     def charm_dir(self):
         return self._charm_dir
 
+    def is_leader(self):
+        return self.leader
+
     def action_fail(self, message):
         self._action_fails.append(message)
 
-<<<<<<< HEAD
     def action_set(self, values):
         self._action_sets.append(values)
-=======
-    def is_leader(self):
-        return self.leader
->>>>>>> 641c9dc0
 
 
 class FetchStub(object):

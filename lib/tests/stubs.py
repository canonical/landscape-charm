--- conflicted
+++ resolved
@@ -15,15 +15,11 @@
     def __init__(self, charm_dir):
         self.messages = []
         self.relations = {}
+        self.action_fails = []
+        self.action_sets = []
         self._config = Config()
         self._charm_dir = charm_dir
-<<<<<<< HEAD
-        self._action_fails = []
         self._leader_data = {}
-=======
-        self.action_fails = []
-        self.action_sets = []
->>>>>>> b4a8ed3a
 
     def config(self):
         return self._config
@@ -75,19 +71,17 @@
     def is_leader(self):
         return self.leader
 
-<<<<<<< HEAD
     def leader_set(self, settings):
         self._leader_data = settings
 
     def leader_get(self):
         return self._leader_data
-=======
+
     def action_fail(self, message):
         self.action_fails.append(message)
 
     def action_set(self, values):
         self.action_sets.append(values)
->>>>>>> b4a8ed3a
 
 
 class FetchStub(object):

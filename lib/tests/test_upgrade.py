--- conflicted
+++ resolved
@@ -19,22 +19,18 @@
         The UpgradeAction refreshes package indexes and upgrades
         landscape-server package.
         """
-<<<<<<< HEAD
 
         open(self.paths.maintenance_flag(), "w")
         self.addCleanup(os.remove, self.paths.maintenance_flag())
 
+        self.hookenv.config()["source"] = "ppa:my-ppa"
         action = UpgradeAction(
             hookenv=self.hookenv, fetch=self.fetch, paths=self.paths)
+        action()
 
-        action()
-        # There was one non-fatal apt_update call.
-=======
-        self.hookenv.config()["source"] = "ppa:my-ppa"
-        self.action()
         self.assertEqual([("ppa:my-ppa", None)], self.fetch.sources)
+
         # There was fatal apt_update call.
->>>>>>> a8aefc15
         self.assertEqual([True], self.fetch.updates)
         # And one apt_install with appropriate options.
         self.assertEqual(
@@ -52,7 +48,6 @@
             hookenv=self.hookenv, fetch=self.fetch, paths=self.paths)
 
         action()
-        # There was one non-fatal apt_update call.
+        # There were no apt_update calls or apt_install calls.
         self.assertEqual([], self.fetch.updates)
-        # And one apt_install with appropriate options.
         self.assertEqual([], self.fetch.installed)
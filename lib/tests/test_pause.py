from lib.tests.helpers import HookenvTest
from lib.tests.stubs import SubprocessStub
from lib.pause import PauseAction
from lib.paths import LSCTL


class PauseActionTest(HookenvTest):

    def setUp(self):
        super(PauseActionTest, self).setUp()
        self.subprocess = SubprocessStub()
<<<<<<< HEAD
        self.subprocess.add_fake_call(LSCTL)
        self.subprocess.add_fake_call("service")
=======
        self.subprocess.add_fake_executable(LSCTL)
        self.subprocess.add_fake_executable("service")
>>>>>>> 4e137abd
        self.action = PauseAction(
            hookenv=self.hookenv, subprocess=self.subprocess)

    def test_run(self):
        """
        The PauseAction stops the Landscape services.
        """
        self.action()
        self.assertEqual(
            [(("/usr/bin/lsctl", "stop"), {}),
             (("service", "cron", "stop"), {})],
            self.subprocess.calls)<|MERGE_RESOLUTION|>--- conflicted
+++ resolved
@@ -9,13 +9,8 @@
     def setUp(self):
         super(PauseActionTest, self).setUp()
         self.subprocess = SubprocessStub()
-<<<<<<< HEAD
-        self.subprocess.add_fake_call(LSCTL)
-        self.subprocess.add_fake_call("service")
-=======
         self.subprocess.add_fake_executable(LSCTL)
         self.subprocess.add_fake_executable("service")
->>>>>>> 4e137abd
         self.action = PauseAction(
             hookenv=self.hookenv, subprocess=self.subprocess)
 

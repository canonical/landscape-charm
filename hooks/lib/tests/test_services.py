import os

from charmhelpers.core import templating

from lib.tests.helpers import HookenvTest
from lib.tests.stubs import ClusterStub, HostStub, SubprocessStub
from lib.tests.sample import (
    SAMPLE_DB_UNIT_DATA, SAMPLE_LEADER_CONTEXT_DATA, SAMPLE_AMQP_UNIT_DATA,
<<<<<<< HEAD
    SAMPLE_CONFIG_OPENID_DATA, SAMPLE_HOSTED_DATA, SAMPLE_WEBSITE_UNIT_DATA)
from lib.services import ServicesHook
from lib.tests.offline_fixture import RootDir
=======
    SAMPLE_CONFIG_LICENSE_DATA, SAMPLE_CONFIG_OPENID_DATA, SAMPLE_HOSTED_DATA,
    SAMPLE_WEBSITE_UNIT_DATA)
from lib.services import ServicesHook, SERVICE_CONF, DEFAULT_FILE
from lib.tests.offline_fixture import OfflineDir
>>>>>>> 90773609


class ServicesHookTest(HookenvTest):

    with_hookenv_monkey_patch = True

    def setUp(self):
        super(ServicesHookTest, self).setUp()
        self.cluster = ClusterStub()
        self.host = HostStub()
        self.subprocess = SubprocessStub()
        self.root_dir = self.useFixture(RootDir())
        self.paths = self.root_dir.paths
        self.root_dir = self.useFixture(RootDir())
        self.hook = ServicesHook(
            hookenv=self.hookenv, cluster=self.cluster, host=self.host,
            subprocess=self.subprocess, paths=self.paths)

        # XXX Monkey patch the templating API, charmhelpers doesn't sport
        #     any dependency injection here as well.
        self.renders = []
        self.addCleanup(setattr, templating, "render", templating.render)
        templating.render = lambda *args: self.renders.append(args)

        # Setup sample relation data for the "common" happy case (an LDS
        # deployment with postgresql, haproxy and rabbitmq-server).
        self.hookenv.relations = {
            "db": {
                "db:1": {
                    "postgresql/0": SAMPLE_DB_UNIT_DATA.copy(),
                },
            },
            "amqp": {
                "amqp:1": {
                    "rabbitmq-server/0": SAMPLE_AMQP_UNIT_DATA.copy(),
                },
            },
            "website": {
                "website:1": {
                    "haproxy/0": SAMPLE_WEBSITE_UNIT_DATA.copy(),
                },
            },
        }

    def test_db_relation_not_ready(self):
        """
        If the db relation doesn't provide the required keys, the services hook
        doesn't try to change any configuration.
        """
        self.hookenv.relations.clear()

    def test_website_relation_provide(self):
        """
        If we're running the website-relation-joined hook, the HAProxyProvider
        is run and the remote relation is set accordingly.
        """
        self.hookenv.hook = "website-relation-joined"
        self.hook()
        # Assert that the HAProxyProvider has run by checking that it set the
        # relation with the dict returned by HAProxyProvider.provide_data (the
        # only key of that dict is 'services'). The ID of relation being set
        # is None because we're running in the website-relation-joined hook
        # and are using the default relation ID (which in a real-world
        # relation-set run will resolve to the relation for the http
        # interface).
        self.assertIn("services", self.hookenv.relations[None])

    def test_amqp_relation_not_ready(self):
        """
        If the amqp relation doesn't provide the required keys, the services
        hook doesn't try to change any configuration.
        """
        self.hookenv.relations.pop("amqp")
        self.hook()
        self.assertIn(
            ("Incomplete relation: RabbitMQRequirer", "DEBUG"),
            self.hookenv.messages)

    def test_ready(self):
        """
        If all dependency managers are ready, the services hook bootstraps the
        schema and rewrites the service configuration.
        """
        self.hook()
        context = {
            "db": [SAMPLE_DB_UNIT_DATA],
            "leader": SAMPLE_LEADER_CONTEXT_DATA,
            "amqp": [SAMPLE_AMQP_UNIT_DATA],
            "website": [SAMPLE_WEBSITE_UNIT_DATA],
            "hosted": [SAMPLE_HOSTED_DATA],
            "config": {},
            "is_leader": True,
        }

        self.assertEqual(
            ("service.conf", self.paths.service_conf(),
             context, "landscape", "root", 416),
            self.renders[0])
        self.assertEqual(
            ("landscape-server", self.paths.default_file(), context,
             "landscape", "root", 416),
            self.renders[1])
        [call1, call2] = self.subprocess.calls
        self.assertEqual(
            ["/usr/bin/landscape-schema", "--bootstrap"], call1[0])
        self.assertEqual(
            ["/usr/bin/lsctl", "restart"], call2[0])

    def test_ready_with_non_standalone_deployment_mode(self):
        """
        If deployment-mode is set to 'edge' an appropriate config symlink will
        be created
        """
        hosted_data = SAMPLE_HOSTED_DATA.copy()
        hosted_data["deployment-mode"] = "edge"
        self.hookenv.relations.update({
            "hosted": {
                "hosted:1": {
                    "landscape-hosted/0": hosted_data,
                },
            },
        })
        self.hook()
        self.assertIsNotNone(os.lstat(self.paths.config_link("edge")))

    def test_ready_write_ssl_cert(self):
        """
        When the data is ready the custom SSL certificate data gets
        written on disk.
        """
        self.hook()
        self.assertTrue(os.path.exists(self.paths.ssl_certificate()))

    def test_ready_with_openid_configuration(self):
        """
        OpenID configuration is passed in to service.conf generation if
        it is set in the hook configuration.
        """
        self.hookenv.config().update(SAMPLE_CONFIG_OPENID_DATA)
        self.hook()
        context = {
            "db": [SAMPLE_DB_UNIT_DATA],
            "leader": SAMPLE_LEADER_CONTEXT_DATA,
            "amqp": [SAMPLE_AMQP_UNIT_DATA],
            "website": [SAMPLE_WEBSITE_UNIT_DATA],
            "config": SAMPLE_CONFIG_OPENID_DATA,
            "hosted": [SAMPLE_HOSTED_DATA],
            "is_leader": True,
        }

        self.assertEqual(
            ("service.conf", self.paths.service_conf(),
             context, "landscape", "root", 416),
            self.renders[0])

    def test_remote_leader_not_ready(self):
        """
        If we're not the leader unit and we didn't yet get relation data from
        the leader, we are not ready.
        """
        self.cluster.leader = False
        self.hook()
        self.assertIn(
            ("Incomplete relation: LandscapeRequirer", "DEBUG"),
            self.hookenv.messages)

    def test_remote_leader_ready(self):
        """
        If we're not the leader unit and we got relation data from the leader,
        along with the rest of required relations, then we're good.
        """
        self.cluster.leader = False
        self.hookenv.relations.update({
            "cluster": {
                "cluster:1": {
                    "landscape/0": SAMPLE_LEADER_CONTEXT_DATA,
                },
            },
        })
        self.hook()
        self.assertEqual(2, len(self.renders))

    def test_license_file(self):
        """
        License file is created when license-file option is set in the config.
        """
        self.hookenv.config().update(SAMPLE_CONFIG_LICENSE_DATA)
        self.hook()

        self.assertEqual(
            [("write_file", ("/etc/landscape/license.txt", "license data"),
              {"owner": "landscape", "group": "root", "perms": 0o640})],
            self.host.calls)<|MERGE_RESOLUTION|>--- conflicted
+++ resolved
@@ -6,16 +6,10 @@
 from lib.tests.stubs import ClusterStub, HostStub, SubprocessStub
 from lib.tests.sample import (
     SAMPLE_DB_UNIT_DATA, SAMPLE_LEADER_CONTEXT_DATA, SAMPLE_AMQP_UNIT_DATA,
-<<<<<<< HEAD
-    SAMPLE_CONFIG_OPENID_DATA, SAMPLE_HOSTED_DATA, SAMPLE_WEBSITE_UNIT_DATA)
+    SAMPLE_CONFIG_LICENSE_DATA, SAMPLE_CONFIG_OPENID_DATA, SAMPLE_HOSTED_DATA,
+    SAMPLE_WEBSITE_UNIT_DATA)
 from lib.services import ServicesHook
 from lib.tests.offline_fixture import RootDir
-=======
-    SAMPLE_CONFIG_LICENSE_DATA, SAMPLE_CONFIG_OPENID_DATA, SAMPLE_HOSTED_DATA,
-    SAMPLE_WEBSITE_UNIT_DATA)
-from lib.services import ServicesHook, SERVICE_CONF, DEFAULT_FILE
-from lib.tests.offline_fixture import OfflineDir
->>>>>>> 90773609
 
 
 class ServicesHookTest(HookenvTest):
@@ -206,6 +200,6 @@
         self.hook()
 
         self.assertEqual(
-            [("write_file", ("/etc/landscape/license.txt", "license data"),
+            [("write_file", (self.paths.license_file(), "license data"),
               {"owner": "landscape", "group": "root", "perms": 0o640})],
             self.host.calls)
--- conflicted
+++ resolved
@@ -7,15 +7,8 @@
 from charmhelpers.core import host
 from charmhelpers.core.services.base import ManagerCallback
 
-<<<<<<< HEAD
 from lib.paths import default_paths
-
-=======
 from lib.hook import HookError
-
-CONFIGS_DIR = "/opt/canonical/landscape/configs"
->>>>>>> 90773609
-SSL_CERTS_DIR = "/etc/ssl/certs"
 
 
 class EnsureConfigDir(ManagerCallback):
@@ -69,22 +62,16 @@
         ssl_cert = config_ssl_cert or haproxy_ssl_cert
 
         # Write out the data
-<<<<<<< HEAD
         with open(self._paths.ssl_certificate(), "w") as fd:
-            fd.write(base64.b64decode(ssl_cert))
-=======
-        ssl_cert_path = os.path.join(
-            self._ssl_certs_dir, "landscape_server_ca.crt")
-        with open(ssl_cert_path, "w") as fd:
             fd.write(base64.b64decode(ssl_cert))
 
 
 class WriteLicenseFile(ManagerCallback):
     """Write a license file if it is specified in the config file."""
 
-    def __init__(self, license_file="/etc/landscape/license.txt", host=host):
+    def __init__(self, host=host, paths=default_paths):
         self._host = host
-        self._license_file = license_file
+        self._paths = paths
 
     def __call__(self, manager, service_name, event_name):
         service = manager.get_service(service_name)
@@ -118,6 +105,5 @@
                     "Error base64-decoding license-file data.")
 
         self._host.write_file(
-            self._license_file, license_data,
-            owner="landscape", group="root", perms=0o640)
->>>>>>> 90773609
+            self._paths.license_file(), license_data,
+            owner="landscape", group="root", perms=0o640)
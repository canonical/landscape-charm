--- conflicted
+++ resolved
@@ -52,11 +52,7 @@
             "ports": [],
             "provided_data": [
                 LandscapeProvider(leader_context),
-<<<<<<< HEAD
-                HAProxyProvider(SERVICE_COUNTS, offline_dir=self._offline_dir),
-=======
-                HAProxyProvider(paths=self._paths),
->>>>>>> 4dd9428c
+                HAProxyProvider(SERVICE_COUNTS, paths=self._paths),
                 RabbitMQProvider(),
             ],
             # Required data is available to the render_template calls below.

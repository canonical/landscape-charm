--- conflicted
+++ resolved
@@ -32,33 +32,20 @@
 
     def _run(self):
         leader_context = None
-<<<<<<< HEAD
-
-        provided_data = [RabbitMQProvider()]
-=======
->>>>>>> b3e46062
         if self._cluster.is_elected_leader(None):
             leader_context = LandscapeLeaderContext(host=self._host)
-<<<<<<< HEAD
-            provided_data.append(LandscapeProvider(leader_context))
-
-        required_data = [
-            LandscapeRequirer(leader_context),
-            PostgreSQLRequirer(),
-            RabbitMQRequirer(),
-        ]
-=======
->>>>>>> b3e46062
 
         manager = ServiceManager([{
             "service": "landscape",
             "ports": [],
             "provided_data": [
                 LandscapeProvider(leader_context),
+                RabbitMQProvider(),
             ],
             "required_data": [
                 LandscapeRequirer(leader_context),
                 PostgreSQLRequirer(),
+                RabbitMQRequirer(),
             ],
             "data_ready": [
                 render_template(

from charmhelpers.core import hookenv
from charmhelpers.core import host
from charmhelpers.core.services.base import ServiceManager
from charmhelpers.core.services.helpers import render_template
from charmhelpers.contrib.hahelpers import cluster

from lib.hook import Hook
<<<<<<< HEAD
from lib.relations.postgresql import PostgreSQLRelation
from lib.relations.landscape import LandscapeRelation
=======
from lib.relations.postgresql import PostgreSQLRequirer
>>>>>>> 01a54f87

SERVICE_CONF = "/etc/landscape/service.conf"


class ServicesHook(Hook):
    """Execute service configuration logic.

    This hook uses the charm-helpers service framework to determine if we got
    all relation data we need in order to configure this Landscape unit, and
    proceed with the configuration if ready.
    """
    def __init__(self, hookenv=hookenv, cluster=cluster, host=host):
        super(ServicesHook, self).__init__(hookenv=hookenv)
        self._cluster = cluster
        self._host = host

    def _run(self):
        landscape = LandscapeRelation(cluster=self._cluster, host=self._host)
        postgresql = PostgreSQLRelation()

        manager = ServiceManager([{
            "service": "landscape",
            "ports": [],
<<<<<<< HEAD
            "provided_data": [landscape],
            "required_data": [landscape, postgresql],
=======
            "provided_data": [],
            "required_data": [PostgreSQLRequirer()],
>>>>>>> 01a54f87
            "data_ready": [
                render_template(
                    owner="landscape", group="root", perms=0o640,
                    source="service.conf", target=SERVICE_CONF),
            ],
        }])
        manager.manage()<|MERGE_RESOLUTION|>--- conflicted
+++ resolved
@@ -5,12 +5,8 @@
 from charmhelpers.contrib.hahelpers import cluster
 
 from lib.hook import Hook
-<<<<<<< HEAD
-from lib.relations.postgresql import PostgreSQLRelation
+from lib.relations.postgresql import PostgreSQLRequirer
 from lib.relations.landscape import LandscapeRelation
-=======
-from lib.relations.postgresql import PostgreSQLRequirer
->>>>>>> 01a54f87
 
 SERVICE_CONF = "/etc/landscape/service.conf"
 
@@ -29,18 +25,12 @@
 
     def _run(self):
         landscape = LandscapeRelation(cluster=self._cluster, host=self._host)
-        postgresql = PostgreSQLRelation()
 
         manager = ServiceManager([{
             "service": "landscape",
             "ports": [],
-<<<<<<< HEAD
             "provided_data": [landscape],
-            "required_data": [landscape, postgresql],
-=======
-            "provided_data": [],
-            "required_data": [PostgreSQLRequirer()],
->>>>>>> 01a54f87
+            "required_data": [landscape, PostgreSQLRequirer()],
             "data_ready": [
                 render_template(
                     owner="landscape", group="root", perms=0o640,

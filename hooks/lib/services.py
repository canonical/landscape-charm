--- conflicted
+++ resolved
@@ -16,17 +16,8 @@
 from lib.relations.config import ConfigRequirer
 from lib.relations.hosted import HostedRequirer
 from lib.callbacks.scripts import SchemaBootstrap, LSCtl
-<<<<<<< HEAD
-from lib.callbacks.filesystem import EnsureConfigDir, WriteCustomSSLCertificate
-=======
 from lib.callbacks.filesystem import (
-    CONFIGS_DIR, SSL_CERTS_DIR, EnsureConfigDir, WriteCustomSSLCertificate,
-    WriteLicenseFile)
-
-
-SERVICE_CONF = "/etc/landscape/service.conf"
-DEFAULT_FILE = "/etc/default/landscape-server"
->>>>>>> 90773609
+    EnsureConfigDir, WriteCustomSSLCertificate, WriteLicenseFile)
 
 
 class ServicesHook(Hook):
@@ -81,7 +72,7 @@
                 EnsureConfigDir(paths=self._paths),
                 WriteCustomSSLCertificate(paths=self._paths),
                 SchemaBootstrap(subprocess=self._subprocess),
-                WriteLicenseFile(host=self._host),
+                WriteLicenseFile(host=self._host, paths=self._paths),
             ],
             "start": LSCtl(subprocess=self._subprocess),
         }])

import hooks
import unittest
import yaml
import tempfile
import os
import pycurl

class TestJuju(object):
    _relation_data = {}
    def __init__(self):
        self.license_file = "LICENSE_FILE_TEXT"

    def relation_set(self, *args, **kwargs):
        self._relation_data = dict(self._relation_data, **kwargs)
        for i in args:
            (k, v) = i.split("=")
            self._relation_data[k] = v
        pass

    def unit_get(self, *args):
        return "localhost"

    def juju_log(self, *args, **kwargs):
        pass

    def config_get(self, scope=None):
<<<<<<< HEAD
        if scope is None:
            return {"services": "foo bar baz buz"}
        elif scope == "license-file":
            return self.license_file
=======
        return {"services": "foo bar baz"}
>>>>>>> f531bbb4
        pass

    def relation_get(self, scope=None, unit_name=None, relation_id=None):
        pass


class TestHooks(unittest.TestCase):
    all_services = [
            {"service_name": "foo",
             "servers": [[
                 "foo", "localhost", "80",
                 "check inter 2000 rise 2 fall 5 maxconn 50"]],
             "service_options": [
                 "mode http", "balance leastconn", "option httpchk foo"]},
            {"service_name": "bar",
             "servers": [[
                 "bar", "localhost", "81",
                 "check inter 2000 rise 2 fall 5 maxconn 50"]],
             "service_options": [
                 "mode http", "balance leastconn",
                 "option httpchk GET / HTTP/1.0"]},
            {"service_name": "baz",
             "servers": [["baz", "localhost", "82", "server"]],
             "service_options": ["options"]}]

 
    def setUp(self):
        hooks.SERVICE_PROXY = {"foo": {"port": "80", "httpchk": "foo"},
                         "bar": {"port": "81"},
                         "baz": {"port": "82", "httpchk": None,
                                 "server_options": "server",
                                 "service_options": ["options"]}}
        hooks.juju = TestJuju()

    def assertFileContains(self, filename, text):
        with open(filename, 'r') as fp:
            contents = fp.read()
        self.assertTrue(text in contents)

    def assertFilesEqual(self, file1, file2):
        with open(file1, 'r') as fp1:
            contents1 = fp1.read()
        with open(file2, 'r') as fp2:
            contents2 = fp2.read()
        self.assertEqual(contents1, contents2)

    def test_format_service(self):
<<<<<<< HEAD
        result = hooks._format_service("bar", **hooks.SERVICE_PROXY["bar"])
=======
        """
        Check that _format_service is sending back service data
        in a form haproxy expects
        """
        result = hooks._format_service("bar", **hooks.SERVICE["bar"])
>>>>>>> f531bbb4
        baseline = {"service_name": "bar",
                    "servers": [[
                        "bar", "localhost", "81",
                        "check inter 2000 rise 2 fall 5 maxconn 50"]],
                    "service_options": [
                        "mode http", "balance leastconn",
                        "option httpchk GET / HTTP/1.0"]}
        self.assertEqual(baseline, result)

    def test_format_service_with_options(self):
<<<<<<< HEAD
        result = hooks._format_service("foo", **hooks.SERVICE_PROXY["foo"])
=======
        """
        Check that _format_service sets things up as haproxy expects
        when one option is specified
        """
        result = hooks._format_service("foo", **hooks.SERVICE["foo"])
>>>>>>> f531bbb4
        baseline = {"service_name": "foo",
                    "servers": [[
                        "foo", "localhost", "80",
                        "check inter 2000 rise 2 fall 5 maxconn 50"]],
                    "service_options": [
                        "mode http", "balance leastconn", "option httpchk foo"]}
        self.assertEqual(baseline, result)

    def test_format_service_with_more_options(self):
<<<<<<< HEAD
        result = hooks._format_service("baz", **hooks.SERVICE_PROXY["baz"])
=======
        """
        Check that _format_service sets things up as haproxy expects
        when many options are specified
        """
        result = hooks._format_service("baz", **hooks.SERVICE["baz"])
>>>>>>> f531bbb4
        baseline = {"service_name": "baz",
                    "servers": [["baz", "localhost", "82", "server"]],
                    "service_options": ["options"]}
        self.assertEqual(baseline, result)

    def test_get_services(self):
        """
        Check the helper method get_services that bulk_gets data in a format
        that haproxy expects.
        """
        result = hooks._get_services()
        baseline = self.all_services
        self.assertEqual(baseline, result)

    def test_website_relation_joined(self):
        """
        Ensure the website relation joined hook spits out settings when run
        """
        hooks.website_relation_joined()
        baseline = {
            "services": yaml.safe_dump(self.all_services),
            "hostname": "localhost",
            "port": 80}
        self.assertEqual(baseline, hooks.juju._relation_data)

    def test_amqp_relation_joined(self):
        """
        Ensure the amqp relation joined hook spits out settings when run
        """
        hooks.amqp_relation_joined()
        baseline = {
            "username": "landscape",
            "vhost": "landscape"}
<<<<<<< HEAD
        self.assertEqual(baseline, hooks.juju._relation_data)

    def test__download_file_success(self):
        tmp = tempfile.NamedTemporaryFile(delete=False)
        with tmp as fp:
            fp.write("foobar")
            fp.flush()
        output = hooks._download_file("file://%s" % tmp.name)
        os.unlink(tmp.name)
        self.assertTrue("foobar" in output)

    def test__download_file_failure(self):
        self.assertRaises(pycurl.error, hooks._download_file, "file://FOO/NO/EXIST")

    def test__replace_in_file(self):
        tmp = tempfile.NamedTemporaryFile(delete=False)
        with tmp as fp:
            fp.write("foo\nbar\nbaz\n")
            fp.flush()

        hooks._replace_in_file(tmp.name, r'^f..$', "REPLACED")

        with open(tmp.name, 'r') as fp:
            content = fp.read()
        os.unlink(tmp.name)
        self.assertEquals("REPLACED\nbar\nbaz\n", content)

    def test__enable_service(self):
        """ Create a simple service enablement of a file with comments """
        default = tempfile.NamedTemporaryFile(delete=False)
        target = tempfile.NamedTemporaryFile(delete=False)
        with default as fp:
            fp.write('# Comment test\nRUN_APPSERVER="no"')
            fp.flush()
        with target as fp:
            fp.write('# Comment test\nRUN_APPSERVER=yes')
            fp.flush()
        hooks.LANDSCAPE_DEFAULT_FILE = default.name
        hooks._enable_services(["appserver"])
        self.assertFilesEqual(default.name, target.name)
        os.unlink(default.name)
        os.unlink(target.name)
        pass

    def test__enable_wrong_service(self):
        """ Create a simple service enablement of a file with comments """
        default = tempfile.NamedTemporaryFile(delete=False)
        with default as fp:
            fp.write('# Comment test\nRUN_APPSERVER="no"')
            fp.flush()
        hooks.LANDSCAPE_DEFAULT_FILE = default.name
        self.assertRaises(Exception, hooks._enable_services, ["foobar"])
        os.unlink(default.name)
        pass

    def test__install_license_text(self):
        """ Install a license with as a string """
        license_file = tempfile.NamedTemporaryFile(delete=False)
        hooks.LANDSCAPE_LICENSE_DEST = license_file.name
        hooks._install_license()
        self.assertFileContains(license_file.name, "LICENSE_FILE_TEXT")
        os.unlink(license_file.name)

    def test__install_license_url(self):
        """ Install a license with as a url """
        dest = tempfile.NamedTemporaryFile(delete=False)
        source = tempfile.NamedTemporaryFile(delete=False)
        with source as fp:
            fp.write("LICENSE_FILE_TEXT from curl")
            fp.flush()
        hooks.LANDSCAPE_LICENSE_DEST = dest.name
        hooks.juju.license_file = "file://%s" % source.name
        hooks._install_license()
        self.assertFileContains(dest.name, "LICENSE_FILE_TEXT from curl")
        os.unlink(source.name)
        os.unlink(dest.name)
=======
        self.assertEqual(baseline, hooks.juju._relation_data)
>>>>>>> f531bbb4
<|MERGE_RESOLUTION|>--- conflicted
+++ resolved
@@ -24,14 +24,10 @@
         pass
 
     def config_get(self, scope=None):
-<<<<<<< HEAD
         if scope is None:
-            return {"services": "foo bar baz buz"}
+            return {"services": "foo bar baz"}
         elif scope == "license-file":
             return self.license_file
-=======
-        return {"services": "foo bar baz"}
->>>>>>> f531bbb4
         pass
 
     def relation_get(self, scope=None, unit_name=None, relation_id=None):
@@ -67,11 +63,13 @@
         hooks.juju = TestJuju()
 
     def assertFileContains(self, filename, text):
+        """ Make sure a string exists in a file """
         with open(filename, 'r') as fp:
             contents = fp.read()
         self.assertTrue(text in contents)
 
     def assertFilesEqual(self, file1, file2):
+        """ Given two filenames, compare them """
         with open(file1, 'r') as fp1:
             contents1 = fp1.read()
         with open(file2, 'r') as fp2:
@@ -79,15 +77,11 @@
         self.assertEqual(contents1, contents2)
 
     def test_format_service(self):
-<<<<<<< HEAD
-        result = hooks._format_service("bar", **hooks.SERVICE_PROXY["bar"])
-=======
         """
         Check that _format_service is sending back service data
         in a form haproxy expects
         """
-        result = hooks._format_service("bar", **hooks.SERVICE["bar"])
->>>>>>> f531bbb4
+        result = hooks._format_service("bar", **hooks.SERVICE_PROXY["bar"])
         baseline = {"service_name": "bar",
                     "servers": [[
                         "bar", "localhost", "81",
@@ -98,15 +92,11 @@
         self.assertEqual(baseline, result)
 
     def test_format_service_with_options(self):
-<<<<<<< HEAD
-        result = hooks._format_service("foo", **hooks.SERVICE_PROXY["foo"])
-=======
         """
         Check that _format_service sets things up as haproxy expects
         when one option is specified
         """
-        result = hooks._format_service("foo", **hooks.SERVICE["foo"])
->>>>>>> f531bbb4
+        result = hooks._format_service("foo", **hooks.SERVICE_PROXY["foo"])
         baseline = {"service_name": "foo",
                     "servers": [[
                         "foo", "localhost", "80",
@@ -116,15 +106,11 @@
         self.assertEqual(baseline, result)
 
     def test_format_service_with_more_options(self):
-<<<<<<< HEAD
-        result = hooks._format_service("baz", **hooks.SERVICE_PROXY["baz"])
-=======
         """
         Check that _format_service sets things up as haproxy expects
         when many options are specified
         """
-        result = hooks._format_service("baz", **hooks.SERVICE["baz"])
->>>>>>> f531bbb4
+        result = hooks._format_service("baz", **hooks.SERVICE_PROXY["baz"])
         baseline = {"service_name": "baz",
                     "servers": [["baz", "localhost", "82", "server"]],
                     "service_options": ["options"]}
@@ -158,10 +144,12 @@
         baseline = {
             "username": "landscape",
             "vhost": "landscape"}
-<<<<<<< HEAD
         self.assertEqual(baseline, hooks.juju._relation_data)
 
     def test__download_file_success(self):
+        """
+        Make sure the happy path of download file works
+        """
         tmp = tempfile.NamedTemporaryFile(delete=False)
         with tmp as fp:
             fp.write("foobar")
@@ -171,12 +159,17 @@
         self.assertTrue("foobar" in output)
 
     def test__download_file_failure(self):
+        """ The fail path of download file raises an exception """
         self.assertRaises(pycurl.error, hooks._download_file, "file://FOO/NO/EXIST")
 
     def test__replace_in_file(self):
+        """
+        Test for replace_in_file to change some lines in a file, but not
+        others
+        """
         tmp = tempfile.NamedTemporaryFile(delete=False)
         with tmp as fp:
-            fp.write("foo\nbar\nbaz\n")
+            fp.write("foo\nfoo\nbar\nbaz\n")
             fp.flush()
 
         hooks._replace_in_file(tmp.name, r'^f..$', "REPLACED")
@@ -184,7 +177,7 @@
         with open(tmp.name, 'r') as fp:
             content = fp.read()
         os.unlink(tmp.name)
-        self.assertEquals("REPLACED\nbar\nbaz\n", content)
+        self.assertEquals("REPLACED\nREPLACED\nbar\nbaz\n", content)
 
     def test__enable_service(self):
         """ Create a simple service enablement of a file with comments """
@@ -234,7 +227,4 @@
         hooks._install_license()
         self.assertFileContains(dest.name, "LICENSE_FILE_TEXT from curl")
         os.unlink(source.name)
-        os.unlink(dest.name)
-=======
-        self.assertEqual(baseline, hooks.juju._relation_data)
->>>>>>> f531bbb4
+        os.unlink(dest.name)
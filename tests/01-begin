#!/usr/bin/python3
"""
This test creates a real landscape deployment, and runs some checks against it.

FIXME: revert to using ssh -q, stderr=STDOUT instead of 2>&1, stderr=PIPE once
       lp:1281577 is addressed.
"""

import json
import logging
import sys
import unittest
import yaml
import jujulib.deployer

from configparser import ConfigParser
from os import getenv
from os.path import dirname, abspath, join, splitext, basename
from subprocess import check_output, STDOUT, CalledProcessError, PIPE
from time import sleep

log = logging.getLogger(__file__)


def check_url(url, good_content, post_data=None, header=None,
              interval=5, attempts=2, retry_unavailable=False):
    """
    Polls the given URL looking for the specified good_content.  If
    not found in the timeout period, will assert.  If found, returns
    the output matching.

    @param url: URL to poll
    @param good_content: string we are looking for, or list of strings
    @param post_data: optional POST data string
    @param header: optional request header string
    @param interval: number of seconds between polls
    @param attempts: how many times we should poll
    @param retry_unavailable: if host is unavailable, retry (default: False)
    """
    output = ""
    if type(good_content) is not list:
        good_content = [good_content]
    cmd = ["curl", url, "-k", "-L", "-s"]
    if post_data:
        cmd.extend(["-d", post_data])
    if header:
        cmd.extend(["-H", header])
    for _ in range(attempts):
        try:
            output = check_output(cmd).decode("utf-8").strip()
        except CalledProcessError as e:
            if not retry_unavailable:
                raise
            status = e.returncode
            # curl: rc=7, host is unavailable, this can happen
            #       when apache is being restarted, for instance
            if status == 7:
                log.info("Unavailable, retrying: {}".format(url))
            else:
                raise
        if all(content in output for content in good_content):
            return output
        sys.stdout.write(".")
        sys.stdout.flush()
        sleep(interval)
    msg = """Content Not found!
    url:{}
    good_content:{}
    output:{}
    """
    raise AssertionError(msg.format(url, good_content, output))


def setUpModule():
    """Deploys Landscape via the charm. All the tests use this deployment."""
    deployer = jujulib.deployer.Deployer()
    config_file = join(
        dirname(dirname(abspath(__file__))),
        "config", "landscape-deployments.yaml")
    deployer.deploy(getenv("DEPLOYER_TARGET", "landscape"), [config_file],
                    timeout=2000)

    frontend = find_address(juju_status(), "apache2")
    good_content = "New user - Landscape"
    log.info("Polling. Waiting for app server: {}".format(frontend))
    check_url("https://{}/".format(frontend), good_content, interval=30,
              attempts=10, retry_unavailable=True)


def juju_status():
    """Return a juju status structure."""
    cmd = ["juju", "status", "--format=json"]
    output = check_output(cmd).decode("utf-8").strip()
    return json.loads(output)


def get_service_config(service_name):
    """
    Returns the configuration of the given service. Raises an error if
    the service is not there.

    @param juju_status: dictionary representing the juju status output.
    @param service_name: string representing the service we are looking for.
    """
    cmd = ["juju", "get", "--format=yaml", service_name]
    output = check_output(cmd).decode("utf-8").strip()
    return yaml.load(output)


def find_address(juju_status, service_name):
    """
    Find the first unit of service_name in the given juju status dictionary.
    Doesn't handle subordinates, sorry.

    @param juju_status: dictionary representing the juju status output.
    @param service_name: String representing the name of the service.
    """
    services = juju_status["services"]
    if service_name not in services:
        raise ServiceOrUnitNotFound(service_name)
    service = services[service_name]
    units = service.get("units", {})
    unit_keys = list(sorted(units.keys()))
    if unit_keys:
        public_address = units[unit_keys[0]].get("public-address", "")
        return public_address
    else:
        raise ServiceOrUnitNotFound(service_name)


def find_landscape_unit_with_service(juju_status, wanted_service):
    """
    Find the first landscape unit that has the specified service on it.

    @param juju_status: dictionary representing the juju status output.
    @param wanted_service: string representing the landscape service we
                           are looking for.
    """
    services = juju_status["services"]
    for service_name in services:
        if not service_name.startswith("landscape"):
            continue
        config = get_service_config(service_name)
        landscape_services = config["settings"]["services"]["value"]
        if wanted_service not in landscape_services:
            continue
        service = services[service_name]
        units = service.get("units", {})
        unit_keys = list(sorted(units.keys()))
        if unit_keys:
            return unit_keys[0]
    raise ServiceOrUnitNotFound(wanted_service)


def get_landscape_units(juju_status):
    """
    Return a list of all the landscape service units.

    @param juju_status: dictionary representing the juju status output.
    """
    landscape_units = []
    services = juju_status["services"]
    for service_name in services:
        if not service_name.startswith("landscape"):
            continue
        service = services[service_name]
        units = service.get("units", {})
        unit_keys = list(sorted(units.keys()))
        if unit_keys:
            landscape_units.extend(unit_keys)
    if not landscape_units:
        raise ServiceOrUnitNotFound("landscape")
    return landscape_units


def get_landscape_service_conf(unit):
    """Fetch the contents of service.conf from the given unit."""
    cmd = ["juju", "ssh", unit, "sudo cat /etc/landscape/service.conf "
           "2>/dev/null"]
    output = check_output(cmd, stderr=PIPE).decode("utf-8").strip()
    return output


class ServiceOrUnitNotFound(Exception):
    """
    Exception thrown if a service cannot be found in the deployment or has
    no units.
    """

    def __init__(self, service_name):
        self.service_name = service_name


@unittest.skipIf(
    getenv("SKIP_TESTS", None), "Requested to skip all tests.")
class BaseLandscapeTests(unittest.TestCase):
    """
    Base class with some commonality between all test classes.
    """

    maxDiff = None

    def __str__(self):
        file_name = splitext(basename(__file__))[0]
        return "{} ({}.{})".format(
            self._testMethodName, file_name, self.__class__.__name__)


class LandscapeServiceTests(BaseLandscapeTests):
    """
    Class hosting all the tests we want to run against a Landscape deployment.
    """

    @classmethod
    def setUpClass(cls):
        """Prepares juju_status which many tests use."""
        cls.juju_status = juju_status()
        cls.frontend = find_address(cls.juju_status, "apache2")

    def test_app(self):
        """Verify that the APP service is up.

        Specifically that it is reachable and that it presents the new
        user form.
        """
        good_content = "New user - Landscape"
        check_url("https://{}/".format(self.frontend), good_content)

    def test_msg(self):
        """Verify that the MSG service is up.

        Specifically that it is reachable and that it responds
        correctly to requests.
        """
        good_content = "ds8:messagesl;s11:server-uuid"
        post_data = ("ds8:messagesl;s22:next-expected-sequencei0;s8:"
                     "sequencei0;;")
        header = "X-MESSAGE-API: 3.1"
        check_url("https://{}/message-system".format(self.frontend),
                  good_content, post_data, header)

    def test_ping(self):
        """Verify that the PING service is up.

        Specifically that it is reachable and that it responds
        correctly to a ping request without an ID.
        """
        good_content = "ds5:errors19:provide insecure_id;"
        check_url("http://{}/ping".format(self.frontend), good_content)

    def test_combo(self):
        """Verify that the COMBO service is up.

        Specifically that it is reachable and returns the expected text.
        """
        good_content = "Licensed under the BSD License"
        url = ("http://{}/combo?yui/scrollview/scrollview-min.js".format(
               self.frontend))
        check_url(url, good_content)

    def test_api(self):
        """Verify that the API service is up.

        Specifically that it is reachable and returns its name.
        """
        good_content = "Query API Service"
        check_url("https://{}/api".format(self.frontend), good_content)

    def test_ajax(self):
        """Verify that the AJAX srevice is up.

        Specifically that it is reachable and returns its name.
        """
        good_content = "Async frontend for landscape"
        check_url("https://{}/ajax".format(self.frontend), good_content)

    def test_upload(self):
        """Verify that the PACKAGE UPLOAD service is up.

        Specifically that it is reachable and returns its name.
        """
        good_content = "Landscape package upload service"
        # ending / is important because of the way we wrote this RewriteRule
        url = "https://{}/upload/".format(self.frontend)
        check_url(url, good_content)

    def test_static(self):
        """Verify that the STATIC service is up.

        Specifically, that we can reach a file that is hosted on the static
        server/unit.
        """
        good_content = "ubuntu.woff"
        url = "https://{}/static/fonts/ubuntu-font.css".format(self.frontend)
        check_url(url, good_content)

    def test_hash_id_databases(self):
        """Verify that the hash-id-databases are available.

        Specifically, that the directory can be listed and that the default
        hash-id-database files are there. The cron job that populates this
        with the actual uuid-named files might or might not have run yet.
        """
        good_content = "precise_amd64"
        url = "https://{}/hash-id-databases".format(self.frontend)
        check_url(url, good_content)

    def test_ssh(self):
        """Verify that the landscape/0 unit can be reached via ssh."""
        good_content = "buffers/cache"
        output = check_output(["juju", "ssh", "landscape/0", "free -m"],
                              stderr=STDOUT).decode("utf-8")
        self.assertIn(good_content, output)


class LandscapeServiceConfigTests(BaseLandscapeTests):

    @classmethod
    def setUpClass(cls):
        """Prepare landscape_service_conf which will be used by the tests."""
        landscape_units = []
        cls.juju_status = juju_status()
        cls.landscape_service_conf = []
        landscape_units = get_landscape_units(cls.juju_status)
        for unit in landscape_units:
            config = ConfigParser()
            config.read_string(get_landscape_service_conf(unit))
            cls.landscape_service_conf.append(config)

    def test_no_broker_defaults(self):
        """Verify that [broker] has no default values.

        This test verifies that the host and password configuration keys
        from the [broker] section don't remain at their default values.
        """
        for config in self.landscape_service_conf:
            broker = config["broker"]
            self.assertNotEqual(broker["host"], "localhost")
            self.assertNotEqual(broker["password"], "landscape")

    def test_no_stores_defaults(self):
        """Verify that [store] has no default values.

        This test verifies that the host and password configuration keys
        from the [stores] section don't remain at their default values.
        """
        for config in self.landscape_service_conf:
            stores = config["stores"]
            self.assertNotEqual(stores["password"], "landscape")
            self.assertNotEqual(stores["host"], "localhost")

    def test_no_schema_defaults(self):
        """Verify that [schema] has no default values.

        This test verifies that the store_user and store_password
        configuration keys from the [schema] section don't remain at their
        default values.
        """
        for config in self.landscape_service_conf:
            schema = config["schema"]
            self.assertNotEqual(schema["store_user"], "superuser")
            # default service.conf doesn't ship with a store_password in this
            # section, so this tests that a) it exists; b) it's not empty
            self.assertNotEqual(len(schema["store_password"]), 0)


class LandscapeErrorPagesTests(BaseLandscapeTests):

    @classmethod
    def setUpClass(cls):
        """Prepares juju_status and other attributes that many tests use."""
        cls.juju_status = juju_status()
        cls.frontend = find_address(cls.juju_status, "apache2")
        cls.app_unit = find_landscape_unit_with_service(
            cls.juju_status, "appserver")
        cls.msg_unit = find_landscape_unit_with_service(
            cls.juju_status, "msgserver")
        cls.ping_unit = find_landscape_unit_with_service(
            cls.juju_status, "pingserver")
        cls.async_unit = find_landscape_unit_with_service(
            cls.juju_status, "async-frontend")
        cls.combo_unit = find_landscape_unit_with_service(
            cls.juju_status, "combo-loader")

    def run_command_on_unit(self, cmd, unit):
        output = check_output(["juju", "ssh", unit, cmd], stderr=PIPE)
        return output.decode("utf-8").strip()

    def stop_server(self, name, unit):
        cmd = "sudo service %s stop" % name
        self.run_command_on_unit(cmd, unit)

    def start_server(self, name, unit):
        cmd = "sudo service %s start" % name
        self.run_command_on_unit(cmd, unit)

    def test_app_unavailable_page(self):
        """
        Verify that the frontend shows the styled unavailable page for app.
        """
        self.addCleanup(self.start_server, "landscape-appserver",
                        self.app_unit)
        self.stop_server("landscape-appserver", self.app_unit)
        good_content = "please phone us"
        url = "https://{}/".format(self.frontend)
        check_url(url, good_content)

    def test_msg_unavailable_page(self):
        """
        Verify that the frontend shows the unstyled unavailable page for msg.
        """
        self.addCleanup(self.start_server, "landscape-msgserver",
                        self.msg_unit)
        self.stop_server("landscape-msgserver", self.msg_unit)
        good_content = ["503 Service Unavailable",
                        "No server is available to handle this request."]
        url = "https://{}/message-system".format(self.frontend)
        check_url(url, good_content)

    def test_ping_unavailable_page(self):
        """
        Verify that the frontend shows the unstyled unavailable page for ping.
        """
        self.addCleanup(self.start_server, "landscape-pingserver",
                        self.ping_unit)
        self.stop_server("landscape-pingserver", self.ping_unit)
        good_content = ["503 Service Unavailable",
                        "No server is available to handle this request."]
        url = "http://{}/ping".format(self.frontend)
        check_url(url, good_content)

    def test_async_unavailable_page(self):
        """
        Verify that the frontend shows the unstyled unavailable page for async.
        """
        self.addCleanup(self.start_server, "landscape-async-frontend",
                        self.async_unit)
        self.stop_server("landscape-async-frontend", self.async_unit)
        good_content = ["503 Service Unavailable",
                        "No server is available to handle this request."]
        url = "https://{}/ajax".format(self.frontend)
        check_url(url, good_content)

    def test_combo_unavailable_page(self):
        """
        Verify that the frontend shows the unstyled unavailable page for combo.
        """
        self.addCleanup(self.start_server, "landscape-combo-loader",
                        self.combo_unit)
        self.stop_server("landscape-combo-loader", self.combo_unit)
        good_content = ["503 Service Unavailable",
                        "No server is available to handle this request."]
        url = "http://{}/combo".format(self.frontend)
        check_url(url, good_content)


class LandscapeCronTests(BaseLandscapeTests):

    @classmethod
    def setUpClass(cls):
        cls.juju_status = juju_status()
        cls.cron_unit = find_landscape_unit_with_service(
            cls.juju_status, "cron")
        cls._stop_cron(cls.cron_unit)

    @classmethod
    def tearDownClass(cls):
        cls._start_cron(cls.cron_unit)

    def _sanitize_ssh_output(self, output,
                             remove_text=["sudo: unable to resolve",
                                          "Warning: Permanently added"]):
        """Strip some common warning messages from ssh output.

        @param output: output to sanitize
        @param remove_text: list of text that, if found at the beginning of
                            the a output line, will have that line removed
                            entirely.
        """
        new_output = []
        for line in output.split("\n"):
            if any(line.startswith(remove) for remove in remove_text):
                continue
            new_output.append(line)
        return "\n".join(new_output)

    def _run_cron(self, script):
        status = 0
        cmd = ["juju", "ssh", self.cron_unit, "sudo", "-u landscape", script,
               "2>&1"]
        try:
            # The sanitize is a workaround for lp:1328269
            output = self._sanitize_ssh_output(
                check_output(cmd, stderr=PIPE).decode("utf-8").strip())
        except CalledProcessError as e:
            output = e.output.decode("utf-8").strip()
            status = e.returncode
        # these jobs currently don't set their exit status to non-zero
        # if they fail, they just print things to stdout/stderr
        return (output, status)

    def test_maintenance_cron(self):
        """Verify that the maintenance cron job runs without errors."""
        script = "/opt/canonical/landscape/scripts/maintenance.sh"
        output, status = self._run_cron(script)
        self.assertEqual(output, "")
        self.assertEqual(status, 0)

    def test_update_security_db_cron(self):
        """Verify that the update_security_db cron job runs without errors."""
        script = "/opt/canonical/landscape/scripts/update_security_db.sh"
        output, status = self._run_cron(script)
        self.assertEqual(output, "")
        self.assertEqual(status, 0)

    def test_update_alerts_cron(self):
        """Verify that the update_alerts cron job runs without errors."""
        script = "/opt/canonical/landscape/scripts/update_alerts.sh"
        output, status = self._run_cron(script)
        self.assertEqual(output, "")
        self.assertEqual(status, 0)

    def test_process_profiles_cron(self):
        """Verify that the process_profiles cron job runs without errors."""
        script = "/opt/canonical/landscape/scripts/process_profiles.sh"
        output, status = self._run_cron(script)
        self.assertEqual(output, "")
        self.assertEqual(status, 0)

    def test_process_alerts_cron(self):
        """Verify that the process_alerts cron job runs without errors."""
        script = "/opt/canonical/landscape/scripts/process_alerts.sh"
        output, status = self._run_cron(script)
        self.assertEqual(output, "")
        self.assertEqual(status, 0)

    @unittest.skipIf(getenv("SKIP_SLOW_TESTS", None),
                     "Requested to skip slow tests.")
    def test_hash_id_databases_cron(self):
        """Verify that the hash_id_databases cron job runs without errors."""
        script = "/opt/canonical/landscape/scripts/hash_id_databases.sh"
        output, status = self._run_cron(script)
        self.assertEqual(output, "")
        self.assertEqual(status, 0)

    def test_meta_releases_cron(self):
        """Verify that the meta_releases cron job runs without errors."""
        script = "/opt/canonical/landscape/scripts/meta_releases.sh"
        output, status = self._run_cron(script)
        self.assertEqual(output, "")
        self.assertEqual(status, 0)

    def test_sync_lds_releases_cron(self):
        """Verify that the sync_lds_releases cron job runs without errors."""
        script = "/opt/canonical/landscape/scripts/sync_lds_releases.sh"
        output, status = self._run_cron(script)
        self.assertEqual(output, "")
        self.assertEqual(status, 0)

<<<<<<< HEAD
=======
    def test_maas_poller_cron(self):
        """Verify that the maas_poller cron job runs without errors."""
        script = "/opt/canonical/landscape/scripts/maas_poller.sh"
        output, status = self._run_cron(script)
        self.assertEqual(output, "")
        self.assertEqual(status, 0)

    def test_root_url_is_set(self):
        """root_url should be set in the postgres db."""
        frontend = find_address(juju_status(), "apache2")
        psql_cmd = "sudo -u postgres psql -At landscape-standalone-main " \
            "-c \"select encode(key, 'escape'),encode(value, 'escape') " \
            "from system_configuration where key='landscape.root_url'\" " \
            " 2>/dev/null"
        cmd = ["juju", "run", "--unit", "postgresql/0", psql_cmd]
        output = check_output(cmd, stderr=PIPE).decode("utf-8").strip()
        self.assertIn(frontend, output)

>>>>>>> 8d3feb53
    @staticmethod
    def _stop_cron(unit):
        cmd = ["juju", "ssh", unit, "sudo", "service", "cron", "stop", "2>&1"]
        check_output(cmd, stderr=PIPE)

    @staticmethod
    def _start_cron(unit):
        cmd = ["juju", "ssh", unit, "sudo", "service", "cron", "start", "2>&1"]
        check_output(cmd, stderr=PIPE)


if __name__ == "__main__":
    logging.basicConfig(
        level='DEBUG', format='%(asctime)s %(levelname)s %(message)s')
    unittest.main(verbosity=2)<|MERGE_RESOLUTION|>--- conflicted
+++ resolved
@@ -557,15 +557,6 @@
         self.assertEqual(output, "")
         self.assertEqual(status, 0)
 
-<<<<<<< HEAD
-=======
-    def test_maas_poller_cron(self):
-        """Verify that the maas_poller cron job runs without errors."""
-        script = "/opt/canonical/landscape/scripts/maas_poller.sh"
-        output, status = self._run_cron(script)
-        self.assertEqual(output, "")
-        self.assertEqual(status, 0)
-
     def test_root_url_is_set(self):
         """root_url should be set in the postgres db."""
         frontend = find_address(juju_status(), "apache2")
@@ -577,7 +568,6 @@
         output = check_output(cmd, stderr=PIPE).decode("utf-8").strip()
         self.assertIn(frontend, output)
 
->>>>>>> 8d3feb53
     @staticmethod
     def _stop_cron(unit):
         cmd = ["juju", "ssh", unit, "sudo", "service", "cron", "stop", "2>&1"]

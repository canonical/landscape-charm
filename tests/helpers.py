"""
Common helpers for landscpae integration tests.
"""

import json
import logging
import unittest
import sys
import yaml
import os
import subprocess
<<<<<<< HEAD
=======
import tempfile
import shutil
>>>>>>> b383620b

from os import getenv
from os.path import splitext, basename
from subprocess import CalledProcessError, check_output, PIPE
from time import sleep

from fixtures import Fixture

from amulet import Deployment

from jinja2 import FileSystemLoader, Environment

log = logging.getLogger(__file__)

# Default values for rendering the bundle jinja2 template
DEFAULT_BUNDLE_CONTEXT = {
    "name": "test",
    "rabbitmq": {},
    "postgresql": {
        "max_connections": 100,
        "memory": 128,
        "manual_tuning": True,
        "shared_buffers": "32MB"},
    "haproxy": {},
    "landscape": {
        "memory": 128},
}


class EnvironmentFixture(Fixture):
    """Set the initial environment by passing the testing bundle to Amulet.

    This fixture also acts as API for driving Amulet as needed by the tests.
<<<<<<< HEAD
    """

    _timeout = 1500
    _series = "trusty"
    _deployment = Deployment()

    def __init__(self, config=None):
=======

    The LS_CHARM_SOURCE environment variable can be used to set the 'source'
    charm config option of the deployed landscape-server service. See the
    metadata.yaml file for possible configuration values.
    """

    _timeout = 3000
    _series = "trusty"
    _deployment = Deployment(series=_series)

    def __init__(self, config=None, deployment=None):
>>>>>>> b383620b
        """
        @param config: Optionally a dict with extra bundle template context
            values. It will be merged into DEFAULT_BUNDLE_CONTEXT when
            deploying the test bundle.
        """
        self._config = config or {}
<<<<<<< HEAD
=======
        if deployment is not None:
            self._deployment = deployment
>>>>>>> b383620b

    def setUp(self):
        super(EnvironmentFixture, self).setUp()
        if not self._deployment.deployed:
            self._deployment.load(self._get_bundle())
<<<<<<< HEAD
            self._deployment.setup(timeout=self._timeout)
            self._deployment.sentry.wait(self._timeout)
=======
            repo_dir = self._build_repo_dir()
            try:
                self._deployment.setup(timeout=self._timeout)
            finally:
                shutil.rmtree(repo_dir)
            self._deployment.sentry.wait(self._timeout)

>>>>>>> b383620b
        self._stopped_landscape_services = []
        self.addCleanup(self._restore_stopped_landscape_services)

    def get_haproxy_public_address(self, unit=0):
        """Return the public address of the given haproxy unit."""
        unit = self._deployment.sentry.unit["haproxy/%d" % unit]
        return unit.info["public-address"]

    def stop_landscape_service(self, service, unit=0):
        """Stop the given Landscape service on the given unit.

        The service being stopped will be automatically restarted upon cleanUp.
        """
        self._control_landscape_service("stop", service, unit)
        self._stopped_landscape_services.append((service, unit))

    def start_landscape_service(self, service, unit=0):
        """Start the given Landscape service on the given unit."""
        self._control_landscape_service("start", service, unit)

    def _get_bundle(self):
        """Return a dict with the data for the test bundle."""
        charm_dir = os.path.join(os.path.dirname(__file__), "..")
        bundles_dir = os.path.join(charm_dir, "bundles")
        environment = Environment(
            loader=FileSystemLoader(bundles_dir), trim_blocks=True,
            lstrip_blocks=True, keep_trailing_newline=True)
        context = DEFAULT_BUNDLE_CONTEXT.copy()

        # If we want an alternate PPA, let's add the relevant keys
        source = os.environ.get("LS_CHARM_SOURCE")
        if source:
            if source == "lds-trunk-ppa":
                # We want the lds-trunk PPA, let's grab its details from
                # the secrets directory
                secrets_dir = os.path.join(charm_dir, "secrets")
                with open(os.path.join(secrets_dir, "lds-trunk-ppa")) as fd:
                    extra_config = yaml.safe_load(fd.read())
            else:
                extra_config = {
                    "source": source,
                    "key": os.environ.get("LS_CHARM_KEY", "4652B4E6")
                }
            context["landscape"].update(extra_config)

        # Add instance-specific configuration tweaks
        for service, options in self._config.items():
            context[service].update(options)

        template = environment.get_template("landscape-template.jinja2")
        return yaml.safe_load(template.render(context))

<<<<<<< HEAD
    def _control_landscape_service(self, action, service, unit):
        """Start or stop the given Landscape service on the given unit."""
        unit = self._deployment.sentry.unit["landscape/%d" % unit]
=======
    def _build_repo_dir(self):
        """Create a temporary charm repository directory.

        XXX Apparently there's no way in Amulet to easily deploy uncommitted
            changes, so we create a temporary charm repository with a symlink
            to the branch.
        """
        config = self._deployment.services["landscape-server"]
        config["charm"] = "local:trusty/landscape-server"
        branch_dir = config.pop("branch")
        repo_dir = tempfile.mkdtemp()
        series_dir = os.path.join(repo_dir, self._series)
        os.mkdir(series_dir)
        charm_link = os.path.join(series_dir, "landscape-server")
        os.symlink(branch_dir, charm_link)
        os.environ["JUJU_REPOSITORY"] = repo_dir
        return repo_dir

    def _control_landscape_service(self, action, service, unit):
        """Start or stop the given Landscape service on the given unit."""
        unit = self._deployment.sentry.unit["landscape-server/%d" % unit]
>>>>>>> b383620b
        output, code = unit.run("sudo service %s %s" % (service, action))
        if code != 0:
            raise RuntimeError(output)

    def _restore_stopped_landscape_services(self):
        """Automatically restore any service that was stopped."""
        for service, unit in self._stopped_landscape_services:
            self.start_landscape_service(service, unit=unit)


@unittest.skipIf(
    getenv("SKIP_TESTS", None), "Requested to skip all tests.")
class BaseLandscapeTests(unittest.TestCase):
    """
    Base class with some commonality between all test classes.
    """

    maxDiff = None

    def __str__(self):
        file_name = splitext(basename(__file__))[0]
        return "{} ({}.{})".format(
            self._testMethodName, file_name, self.__class__.__name__)


def get_ssl_certificate(endpoint):
    """Return the SSL certificate used at the given endpoint.

    @param endpoint: An SSL endpoint in the form <host:port>.
    """
    # Call openssl s_client connect to get the actual certificate served.
    # The command line program is a bit archaic and therefore we need
    # to do a few things like send it a newline char (a user "return"), and
    # filter some of the output (it print non-error messages on stderr).
    process = subprocess.Popen(('echo', '-n'), stdout=subprocess.PIPE)
    with open(os.devnull, 'w') as dev_null:
        output = subprocess.check_output(  # output is bytes
            ['openssl', 's_client', '-connect', endpoint],
            stdin=process.stdout, stderr=dev_null)
    process.stdout.close()  # Close the pipe fd
    process.wait()  # This closes the subprocess sending the newline.

    # A regex might be nicer, but this works and is easy to read.
    certificate = output.decode("utf-8")
    start = certificate.find("-----BEGIN CERTIFICATE-----")
    end = certificate.find("-----END CERTIFICATE-----") + len(
        "-----END CERTIFICATE-----")
    return certificate[start:end]


def check_url(url, good_content, post_data=None, header=None,
              interval=5, attempts=2, retry_unavailable=False):
    """
    Polls the given URL looking for the specified good_content.  If
    not found in the timeout period, will assert.  If found, returns
    the output matching.

    @param url: URL to poll
    @param good_content: string we are looking for, or list of strings
    @param post_data: optional POST data string
    @param header: optional request header string
    @param interval: number of seconds between polls
    @param attempts: how many times we should poll
    @param retry_unavailable: if host is unavailable, retry (default: False)
    """
    output = ""
    if type(good_content) is not list:
        good_content = [good_content]
    cmd = ["curl", url, "-k", "-L", "-s", "--compressed"]
    if post_data:
        cmd.extend(["-d", post_data])
    if header:
        cmd.extend(["-H", header])
    for _ in range(attempts):
        try:
            output = check_output(cmd).decode("utf-8").strip()
        except CalledProcessError as e:
            if not retry_unavailable:
                raise
            status = e.returncode
            # curl: rc=7, host is unavailable, this can happen
            #       when apache is being restarted, for instance
            if status == 7:
                log.info("Unavailable, retrying: {}".format(url))
            else:
                raise
        if all(content in output for content in good_content):
            return output
        sys.stdout.write(".")
        sys.stdout.flush()
        sleep(interval)
    msg = """Content Not found!
    url:{}
    good_content:{}
    output:{}
    """
    raise AssertionError(msg.format(url, good_content, output))


def juju_status():
    """Return a juju status structure."""
    cmd = ["juju", "status", "--format=json"]
    output = check_output(cmd).decode("utf-8").strip()
    return json.loads(output)


def get_service_config(service_name):
    """
    Returns the configuration of the given service. Raises an error if
    the service is not there.

    @param juju_status: dictionary representing the juju status output.
    @param service_name: string representing the service we are looking for.
    """
    cmd = ["juju", "get", "--format=yaml", service_name]
    output = check_output(cmd).decode("utf-8").strip()
    return yaml.load(output)


def find_address(juju_status, service_name):
    """
    Find the first unit of service_name in the given juju status dictionary.
    Doesn't handle subordinates, sorry.

    @param juju_status: dictionary representing the juju status output.
    @param service_name: String representing the name of the service.
    """
    services = juju_status["services"]
    if service_name not in services:
        raise ServiceOrUnitNotFound(service_name)
    service = services[service_name]
    units = service.get("units", {})
    unit_keys = list(sorted(units.keys()))
    if unit_keys:
        public_address = units[unit_keys[0]].get("public-address", "")
        return public_address
    else:
        raise ServiceOrUnitNotFound(service_name)


def get_landscape_units(juju_status):
    """
    Return a list of all the landscape service units.

    @param juju_status: dictionary representing the juju status output.
    """
    landscape_units = []
    services = juju_status["services"]
    for service_name in services:
        if not service_name.startswith("landscape"):
            continue
        service = services[service_name]
        units = service.get("units", {})
        unit_keys = list(sorted(units.keys()))
        if unit_keys:
            landscape_units.extend(unit_keys)
    if not landscape_units:
        raise ServiceOrUnitNotFound("landscape")
    return landscape_units


def get_landscape_service_conf(unit):
    """Fetch the contents of service.conf from the given unit."""
    cmd = ["juju", "ssh", unit, "sudo cat /etc/landscape/service.conf "
           "2>/dev/null"]
    output = check_output(cmd, stderr=PIPE).decode("utf-8").strip()
    return output


def run_command_on_unit(cmd, unit):
    """Run the given command on the given unit and return the output."""
    output = check_output(["juju", "ssh", unit, cmd], stderr=PIPE)
    return output.decode("utf-8").strip()


class ServiceOrUnitNotFound(Exception):
    """
    Exception thrown if a service cannot be found in the deployment or has
    no units.
    """

    def __init__(self, service_name):
        self.service_name = service_name<|MERGE_RESOLUTION|>--- conflicted
+++ resolved
@@ -9,11 +9,8 @@
 import yaml
 import os
 import subprocess
-<<<<<<< HEAD
-=======
 import tempfile
 import shutil
->>>>>>> b383620b
 
 from os import getenv
 from os.path import splitext, basename
@@ -47,15 +44,6 @@
     """Set the initial environment by passing the testing bundle to Amulet.
 
     This fixture also acts as API for driving Amulet as needed by the tests.
-<<<<<<< HEAD
-    """
-
-    _timeout = 1500
-    _series = "trusty"
-    _deployment = Deployment()
-
-    def __init__(self, config=None):
-=======
 
     The LS_CHARM_SOURCE environment variable can be used to set the 'source'
     charm config option of the deployed landscape-server service. See the
@@ -67,27 +55,19 @@
     _deployment = Deployment(series=_series)
 
     def __init__(self, config=None, deployment=None):
->>>>>>> b383620b
         """
         @param config: Optionally a dict with extra bundle template context
             values. It will be merged into DEFAULT_BUNDLE_CONTEXT when
             deploying the test bundle.
         """
         self._config = config or {}
-<<<<<<< HEAD
-=======
         if deployment is not None:
             self._deployment = deployment
->>>>>>> b383620b
 
     def setUp(self):
         super(EnvironmentFixture, self).setUp()
         if not self._deployment.deployed:
             self._deployment.load(self._get_bundle())
-<<<<<<< HEAD
-            self._deployment.setup(timeout=self._timeout)
-            self._deployment.sentry.wait(self._timeout)
-=======
             repo_dir = self._build_repo_dir()
             try:
                 self._deployment.setup(timeout=self._timeout)
@@ -95,7 +75,6 @@
                 shutil.rmtree(repo_dir)
             self._deployment.sentry.wait(self._timeout)
 
->>>>>>> b383620b
         self._stopped_landscape_services = []
         self.addCleanup(self._restore_stopped_landscape_services)
 
@@ -148,11 +127,6 @@
         template = environment.get_template("landscape-template.jinja2")
         return yaml.safe_load(template.render(context))
 
-<<<<<<< HEAD
-    def _control_landscape_service(self, action, service, unit):
-        """Start or stop the given Landscape service on the given unit."""
-        unit = self._deployment.sentry.unit["landscape/%d" % unit]
-=======
     def _build_repo_dir(self):
         """Create a temporary charm repository directory.
 
@@ -174,7 +148,6 @@
     def _control_landscape_service(self, action, service, unit):
         """Start or stop the given Landscape service on the given unit."""
         unit = self._deployment.sentry.unit["landscape-server/%d" % unit]
->>>>>>> b383620b
         output, code = unit.run("sudo service %s %s" % (service, action))
         if code != 0:
             raise RuntimeError(output)

--- conflicted
+++ resolved
@@ -211,24 +211,21 @@
         action_id = self._do_action("resume", unit.info["unit_name"])
         return self._fetch_action(action_id)
 
-<<<<<<< HEAD
     def bootstrap_landscape(self, admin_name, admin_email, admin_password,
                             unit=0):
         """Execute the 'bootstrap' action on a Landscape unit.
 
         The results of the action is returned.
         """
+        unit = self._get_service_unit("landscape-server", unit=unit)
         bootstrap_params = {"admin-name": admin_name,
                             "admin-email": admin_email,
                             "admin-password": admin_password}
         action_id = self._do_action(
-            "bootstrap", "landscape-server/" + str(unit), bootstrap_params)
+            "bootstrap", unit.info["unit_name"], bootstrap_params)
         return self._fetch_action(action_id)
 
-    def wait_landscape_cron_jobs(self, unit=0):
-=======
     def wait_landscape_cron_jobs(self, unit=None):
->>>>>>> b025d455
         """Wait for running cron jobs to finish on the given Landscape unit."""
         unit = self._get_service_unit("landscape-server", unit=unit)
         output, code = unit.run(

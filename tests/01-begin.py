--- conflicted
+++ resolved
@@ -19,12 +19,7 @@
 
 from helpers import (
     check_url, juju_status, find_address, get_landscape_units,
-<<<<<<< HEAD
-    get_landscape_service_conf, BaseLandscapeTests)
-=======
-    get_landscape_service_conf, find_landscape_unit_with_service,
-    BaseLandscapeTests, run_command_on_unit)
->>>>>>> 35449514
+    get_landscape_service_conf, BaseLandscapeTests, run_command_on_unit)
 
 
 log = logging.getLogger(__file__)

# Copyright 2025 Canonical Ltd
# See LICENSE file for licensing details.
#
# Learn more about testing at
# https://documentation.ubuntu.com/ops/latest/explanation/testing/

from grp import struct_group
from io import BytesIO
import json
import os
from pwd import struct_passwd
from subprocess import CalledProcessError
from tempfile import TemporaryDirectory
import unittest
from unittest.mock import ANY, DEFAULT, Mock, patch

from charms.operator_libs_linux.v0 import apt
from charms.operator_libs_linux.v0.apt import PackageError, PackageNotFoundError
from ops.charm import ActionEvent
from ops.model import ActiveStatus, BlockedStatus, WaitingStatus
from ops.testing import (
    Context,
    Harness,
    MaintenanceStatus,
    PeerRelation,
    Relation,
    State,
    StoredState,
)

from charm import (
    DEFAULT_SERVICES,
    get_modified_env_vars,
    HASH_ID_DATABASES,
    LANDSCAPE_PACKAGES,
    LANDSCAPE_UBUNTU_INSTALLER_ATTACH,
    LandscapeServerCharm,
    LEADER_SERVICES,
    LSCTL,
    METRIC_INSTRUMENTED_SERVICE_PORTS,
    NRPE_D_DIR,
    SCHEMA_SCRIPT,
)
from haproxy import GRPC_SERVICE, UBUNTU_INSTALLER_ATTACH_SERVICE
from settings_files import AMQP_USERNAME, VHOSTS
from tests.unit.helpers import get_haproxy_services

IS_CI = os.getenv("GITHUB_ACTIONS", None) is not None
"""
GitHub actions will set `GITHUB_ACTIONS` during runs.
"""


class TestGrafanaMachineAgentRelation(unittest.TestCase):

    def _get_cos_agent_relation_config(self, state: State) -> dict:
        """
        Extract the cos-agent relation configuration.
        """
        for relation in state.relations:
            if relation.endpoint == "cos-agent":
                break
        else:
            raise ValueError("No cos-agent relation found.")

        return json.loads(relation.local_unit_data["config"])

    def test_relation(self):
        """
        Landscape provides configuration to the `cos-agent` relation when joined.

        Landscape provides metrics scrape jobs and metrics alert rules to the relation.
        """
        context = Context(LandscapeServerCharm)
        relation = Relation("cos-agent")
        state = State(relations=[relation])

        result = context.run(context.on.relation_joined(relation), state)
        config = self._get_cos_agent_relation_config(result)

        self.assertIn("metrics_scrape_jobs", config)
        self.assertIn("metrics_alert_rules", config)

    def test_metrics_scrape_configs(self):
        """
        Landscape provides scrape configs for each instrumented Landscape service.
        """

        context = Context(LandscapeServerCharm)
        relation = Relation("cos-agent")
        state = State(relations=[relation])

        result = context.run(context.on.relation_joined(relation), state)
        config = self._get_cos_agent_relation_config(result)

        self.assertIn("metrics_scrape_jobs", config)
        scrape_jobs = config["metrics_scrape_jobs"]

        expected_static_configs = [
            {
                "targets": [f"localhost:{port}"],
                "labels": {"landscape_service": f"{service}"},
            }
            for service, port in METRIC_INSTRUMENTED_SERVICE_PORTS
        ]

        actual_static_configs = [scrape["static_configs"][0] for scrape in scrape_jobs]

        self.assertListEqual(expected_static_configs, actual_static_configs)

    def test_scrape_interval(self):
        """
        Landscape exposes a Prometheus scrape interval configuration parameter
        and forwards it to the relation.
        """
        scrape_interval = "5m"
        context = Context(LandscapeServerCharm)
        relation = Relation("cos-agent")
        state = State(
            relations=[relation],
            config={"prometheus_scrape_interval": scrape_interval},
        )

        result = context.run(context.on.relation_joined(relation), state)
        config = self._get_cos_agent_relation_config(result)

        for scrape_job in config["metrics_scrape_jobs"]:
            self.assertEqual(scrape_interval, scrape_job["scrape_interval"])


class TestOnConfigChanged:
    """
    Tests for `on.config_changed` hooks.
    """

    def test_root_url(self, capture_service_conf):
        """
        If the `root_url` is provided, update the global, api, and package-upload
        sections.
        """
        root_url = "https://landscape.example.com"
        context = Context(LandscapeServerCharm)
        state = State(config={"root_url": root_url})
        context.run(context.on.config_changed(), state)

        config = capture_service_conf.get_config()

        assert config["global"]["root-url"] == root_url
        assert config["api"]["root-url"] == root_url
        assert config["package-upload"]["root-url"] == root_url

    def test_worker_counts(self, capture_service_conf):
        """
        If the `worker_counts` are provided, update the landscape, api, message-server,
        and pingserver sections.
        """
        workers = 10
        context = Context(LandscapeServerCharm)
        state = State(config={"worker_counts": workers})
        context.run(context.on.config_changed(), state)

        config = capture_service_conf.get_config()

        assert config["landscape"]["workers"] == str(workers)
        assert config["api"]["workers"] == str(workers)
        assert config["message-server"]["workers"] == str(workers)
        assert config["pingserver"]["workers"] == str(workers)

    def test_hostagent_services_default(self):
        relation = Relation("website")
        state_in = State(relations=[relation], config={})
        context = Context(LandscapeServerCharm)

        state_out = context.run(context.on.config_changed(), state_in)

        services = get_haproxy_services(state_out, relation)
        service_names = (service["service_name"] for service in services)
        assert GRPC_SERVICE.service_name not in service_names

    def test_hostagent_services_when_disabled(self):
        relation = Relation("website")
        state_in = State(
            relations=[relation], config={"enable_hostagent_messenger": False}
        )
        context = Context(LandscapeServerCharm)

        state_out = context.run(context.on.config_changed(), state_in)

        services = get_haproxy_services(state_out, relation)
        service_names = (service["service_name"] for service in services)
        assert GRPC_SERVICE.service_name not in service_names

    def test_hostagent_services_when_enabled(self):
        relation = Relation("website")
        state_in = State(
            relations=[relation], config={"enable_hostagent_messenger": True}
        )
        context = Context(LandscapeServerCharm)

        state_out = context.run(context.on.config_changed(), state_in)

        services = get_haproxy_services(state_out, relation)
        service_names = (service["service_name"] for service in services)
        assert GRPC_SERVICE.service_name in service_names


class TestOnConfigChangedEnableUbuntuInstallerAttach:
    """
    Tests for `on.config_changed` events that relate to the
    `enable_ubuntu_installer_attach` configuration option.
    """

    @patch("src.charm.apt.add_package")
    def test_enable(self, add_package):
        """
        If the `enable_ubuntu_installer_attach` parameter moves from `False` to `True`,
        then install the service and configure the HAProxy frontend.

        Update the apt cache to ensure the package can be found.
        """
        context = Context(LandscapeServerCharm)
        relation = Relation("website")
        state_in = State(
            config={"enable_ubuntu_installer_attach": True},
            relations=[relation],
            stored_states=[
                StoredState(
                    owner_path="LandscapeServerCharm",
                    content={"enable_ubuntu_installer_attach": False},
                )
            ],
        )

        state_out = context.run(context.on.config_changed(), state_in)
        services = get_haproxy_services(state_out, relation)
        service_names = (service["service_name"] for service in services)

        assert UBUNTU_INSTALLER_ATTACH_SERVICE.service_name in service_names
        add_package.assert_called_once_with(
            LANDSCAPE_UBUNTU_INSTALLER_ATTACH, update_cache=True
        )

    @patch("src.charm.apt.remove_package")
    def test_disable(self, remove_package):
        """
        If the `enable_ubuntu_installer_attach` parameter moves from `True` to `False`,
        then uninstall the service and remove the HAProxy frontend.
        """
        context = Context(LandscapeServerCharm)
        relation = Relation("website")
        state_in = State(
            config={"enable_ubuntu_installer_attach": False},
            relations=[relation],
            stored_states=[
                StoredState(
                    owner_path="LandscapeServerCharm",
                    content={"enable_ubuntu_installer_attach": True},
                )
            ],
        )

        state_out = context.run(context.on.config_changed(), state_in)
        services = get_haproxy_services(state_out, relation)
        service_names = (service["service_name"] for service in services)

        assert UBUNTU_INSTALLER_ATTACH_SERVICE.service_name not in service_names
        remove_package.assert_called_once_with(LANDSCAPE_UBUNTU_INSTALLER_ATTACH)

    @patch("src.charm.apt.add_package")
    def test_idempotent_enable(self, add_package):
        """
        If the `enable_ubuntu_installer_attach` parameter was already set to `True`,
        then do nothing. Do not attempt to install the package again.
        """
        context = Context(LandscapeServerCharm)
        relation = Relation("website")
        state_in = State(
            config={"enable_ubuntu_installer_attach": True},
            relations=[relation],
            stored_states=[
                StoredState(
                    owner_path="LandscapeServerCharm",
                    content={"enable_ubuntu_installer_attach": True},
                )
            ],
        )

        for _ in range(3):
            state_out = context.run(context.on.config_changed(), state_in)
            services = get_haproxy_services(state_out, relation)
            service_names = (service["service_name"] for service in services)

            assert UBUNTU_INSTALLER_ATTACH_SERVICE.service_name in service_names
            add_package.assert_not_called()

            state_in = state_out

    @patch("src.charm.apt.remove_package")
    def test_idempotent_disable(self, remove_package):
        """
        If the `enable_ubuntu_installer_attach` parameter was already set to `False`,
        then do nothing. Do not attempt to remove the package again.
        """
        context = Context(LandscapeServerCharm)
        relation = Relation("website")
        state_in = State(
            config={"enable_ubuntu_installer_attach": False},
            relations=[relation],
            stored_states=[
                StoredState(
                    owner_path="LandscapeServerCharm",
                    content={"enable_ubuntu_installer_attach": False},
                )
            ],
        )

        for _ in range(3):
            state_out = context.run(context.on.config_changed(), state_in)
            services = get_haproxy_services(state_out, relation)
            service_names = (service["service_name"] for service in services)

            assert UBUNTU_INSTALLER_ATTACH_SERVICE.service_name not in service_names
            remove_package.assert_not_called()

            state_in = state_out

    @patch("src.charm.apt.add_package")
    def test_failed_to_enable(self, add_package):
        """
        If the `enable_ubuntu_installer_attach` is set to `True` but the service
        cannot be installed, then the unit enters `MaintenanceStatus`. Do not store
        `enable_ubuntu_installer_attach=True` to ensure the operation can be retried.
        """
        context = Context(LandscapeServerCharm)
        relation = Relation("website")
        state_in = State(
            config={"enable_ubuntu_installer_attach": True},
            relations=[relation],
            stored_states=[
                StoredState(
                    owner_path="LandscapeServerCharm",
                    content={"enable_ubuntu_installer_attach": False},
                )
            ],
        )

        add_package.side_effect = PackageError

        state_out = context.run(context.on.config_changed(), state_in)
        assert isinstance(state_out.unit_status, MaintenanceStatus)
        assert (
            "Failed to enable `landscape-ubuntu-installer-attach`"
            in state_out.unit_status.message
        )

        enabled = state_out.get_stored_state(
            "_stored", owner_path="LandscapeServerCharm"
        ).content.get("enable_ubuntu_installer_attach")
        assert not enabled


class TestGetSecretToken:
    """
    Tests for `on.config_changed` hooks that affect the `secret-token` configuration.
    """

    def test_provided_in_config(self, capture_service_conf):
        """
        If the `secret_token` is provided in the configuration for this unit,
        return it.
        """
        secret_token = "testsecretokenlotsofentropy"
        context = Context(LandscapeServerCharm)
        state = State(config={"secret_token": secret_token})
        context.run(context.on.config_changed(), state)

        config = capture_service_conf.get_config()
        assert config["landscape"]["secret-token"] == secret_token

    def test_provided_in_replica(self, capture_service_conf):
        """
        If the `secret_token` is not provided in the configuration for this unit and
        there is a replica, return the secret token from it.
        """
        secret_token = "testsecretokenlotsofentropy"
        relation = PeerRelation(
            "replicas", local_app_data={"secret-token": secret_token}
        )
        state = State(relations=[relation])
        context = Context(LandscapeServerCharm)

        context.run(context.on.config_changed(), state)

        config = capture_service_conf.get_config()
        assert config["landscape"]["secret-token"] == secret_token

    def test_prefer_local_config(self, capture_service_conf):
        """
        If the `secret_token` is provided in a replica but also locally, prefer the
        local version and return it.
        """
        local_secret_token = "testsecretokenlotsofentropy"
        peer_secret_token = "thesecrettokenfromthepeerrelation"
        relation = PeerRelation(
            "replicas", peers_data={1: {"secret-token": peer_secret_token}}
        )
        state = State(relations=[relation], config={"secret_token": local_secret_token})
        context = Context(LandscapeServerCharm)

        context.run(context.on.config_changed(), state)

        config = capture_service_conf.get_config()
        assert config["landscape"]["secret-token"] == local_secret_token

    def test_leader_generates_if_not_provided(self, capture_service_conf):
        """
        If the `secret_token` is not provided locally nor in a replica and we are the
        leader unit, generate a new token and put it into the peer app relation databag.
        """
        relation = PeerRelation("replicas", peers_data={})
        state_in = State(relations=[relation], config={}, leader=True)
        context = Context(LandscapeServerCharm)

        before_config = capture_service_conf.get_config()
        assert "landscape" not in before_config.sections()

        with patch("charm.generate_secret_token") as mock_token:
            token = "mytestsecrettoken"
            mock_token.return_value = token
            state_out = context.run(context.on.config_changed(), state_in)
        app_data = state_out.get_relation(relation.id).local_app_data
        assert app_data.get("secret-token") == token

        after_config = capture_service_conf.get_config()
        assert after_config["landscape"].get("secret-token") == token

    def test_follower_waits_if_not_provided(self, capture_service_conf):
        """
        If the `secret_token` is not provided locally nor in a replica and we
        are not the leader unit, do nothing. We wait for the leader to generate
        a token.
        """
        relation = PeerRelation("replicas", peers_data={})
        state = State(relations=[relation], config={}, leader=False)
        context = Context(LandscapeServerCharm)

        before_config = capture_service_conf.get_config()
        assert "landscape" not in before_config.sections()

        context.run(context.on.config_changed(), state)

        after_config = capture_service_conf.get_config()
        assert after_config["landscape"].get("secret-token", None) is None


class TestGetCookieEncryptionKey:
    """
    Tests for `on.config_changed` hooks that affect the `cookie-encryption-key`
    configuration.
    """

    def test_provided_in_config(self, capture_service_conf):
        """
        If the `cookie_encryption_key` is provided in the configuration for this unit,
        return it.
        """
        cookie_encryption_key = "testcookieencryptionkeylotsofentropy"
        context = Context(LandscapeServerCharm)
        state = State(config={"cookie_encryption_key": cookie_encryption_key})
        context.run(context.on.config_changed(), state)

        config = capture_service_conf.get_config()
        assert config["api"]["cookie-encryption-key"] == cookie_encryption_key

    def test_provided_in_replica(self, capture_service_conf):
        """
        If the `cookie_encryption_key` is not provided in the configuration
        for this unit and there is a replica, return the encryption key from
        it.
        """
        cookie_encryption_key = "testcookieencryptionkeylotsofentropy"
        relation = PeerRelation(
            "replicas", local_app_data={"cookie-encryption-key": cookie_encryption_key}
        )
        state = State(relations=[relation])
        context = Context(LandscapeServerCharm)

        context.run(context.on.config_changed(), state)

        config = capture_service_conf.get_config()
        assert config["api"]["cookie-encryption-key"] == cookie_encryption_key

    def test_prefer_local_config(self, capture_service_conf):
        """
        If the `cookie_encryption_key` is provided in a replica but also
        locally, prefer the local version and return it.
        """
        local_cookie_encryption_key = "testcookieencryptionkeylotsofentropy"
        peer_cookie_encryption_key = "thecookieencryptionkeyfromthepeerrelation"
        relation = PeerRelation(
            "replicas",
            peers_data={1: {"cookie-encryption-key": peer_cookie_encryption_key}},
        )
        state = State(
            relations=[relation],
            config={"cookie_encryption_key": local_cookie_encryption_key},
        )
        context = Context(LandscapeServerCharm)

        context.run(context.on.config_changed(), state)

        config = capture_service_conf.get_config()
        assert config["api"]["cookie-encryption-key"] == local_cookie_encryption_key

    def test_leader_generates_if_not_provided(self, capture_service_conf):
        """
        If the `cookie_encryption_key` is not provided locally nor in a replica
        and we are the leader unit, generate a new cookie encryption key and
        put it into the peer app relation databag.
        """
        relation = PeerRelation("replicas", peers_data={})
        state_in = State(relations=[relation], config={}, leader=True)
        context = Context(LandscapeServerCharm)

        before_config = capture_service_conf.get_config()
        assert "api" not in before_config.sections()

        with patch(
            "charm.generate_cookie_encryption_key"
        ) as mock_cookie_encryption_key:
            cookie_encryption_key = "mytestcookieencryptionkey"
            mock_cookie_encryption_key.return_value = cookie_encryption_key
            state_out = context.run(context.on.config_changed(), state_in)

        app_data = state_out.get_relation(relation.id).local_app_data
        assert app_data.get("cookie-encryption-key") == cookie_encryption_key

        after_config = capture_service_conf.get_config()
        assert after_config["api"].get("cookie-encryption-key") == cookie_encryption_key

    def test_follower_waits_if_not_provided(self, capture_service_conf):
        """
        If the `cookie_encryption_key` is not provided locally nor in a replica
        and we are not the leader unit, do nothing. We wait for the leader to
        generate a cookie encryption key.
        """
        relation = PeerRelation("replicas", peers_data={})
        state = State(relations=[relation], config={}, leader=False)
        context = Context(LandscapeServerCharm)

        before_config = capture_service_conf.get_config()
        assert "api" not in before_config.sections()

        context.run(context.on.config_changed(), state)

        after_config = capture_service_conf.get_config()
        assert after_config["api"].get("cookie-encryption-key", None) is None


class TestCharm(unittest.TestCase):
    def setUp(self):
        self.harness = Harness(LandscapeServerCharm)
        self.addCleanup(self.harness.cleanup)

        self.tempdir = TemporaryDirectory()
        self.addCleanup(self.tempdir.cleanup)

        pwd_mock = patch("charm.user_exists").start()
        pwd_mock.return_value = Mock(spec_set=struct_passwd, pw_uid=1000)
        grp_mock = patch("charm.group_exists").start()
        grp_mock.return_value = Mock(spec_set=struct_group, gr_gid=1000)

        patch("charm.service_pause").start()
        patch("charm.service_reload").start()
        patch("charm.service_resume").start()
        patch("charm.service_running").start()
        patch("charm.service_running").start()

        self.log_error_mock = patch("charm.logger.error").start()
        self.log_info_mock = patch("charm.logger.info").start()

        self.addCleanup(patch.stopall)

        self.harness.begin()

    def test_init(self):
        self.assertEqual(
            self.harness.charm._stored.ready,
            {
                "inbound-amqp": False,
                "outbound-amqp": False,
                "haproxy": False,
                "db": False,
            },
        )

    def test_install(self):
        harness = Harness(LandscapeServerCharm)
        relation_id = harness.add_relation("replicas", "landscape-server")
        harness.update_relation_data(
            relation_id, "landscape-server", {"leader-ip": "test"}
        )

        patches = patch.multiple(
            "charm",
            check_call=DEFAULT,
            apt=DEFAULT,
            prepend_default_settings=DEFAULT,
            update_service_conf=DEFAULT,
        )
        ppa = harness.model.config.get("landscape_ppa")
        env_variables = os.environ.copy()

        with patches as mocks:
            harness.begin_with_initial_hooks()

        mocks["check_call"].assert_any_call(
            ["add-apt-repository", "-y", ppa], env=env_variables
        )
        mocks["check_call"].assert_any_call(["apt-mark", "hold", "landscape-server"])
        mocks["apt"].add_package.assert_called_once_with(
            ["landscape-server", "landscape-hashids"],
            update_cache=True,
        )
        status = harness.charm.unit.status
        self.assertIsInstance(status, WaitingStatus)
        self.assertEqual(
            status.message,
            "Waiting on relations: db, inbound-amqp, outbound-amqp, haproxy",
        )

    def test_install_package_not_found_error(self):
        harness = Harness(LandscapeServerCharm)
        patches = patch.multiple(
            "charm",
            check_call=DEFAULT,
            apt=DEFAULT,
            update_service_conf=DEFAULT,
        )

        relation_id = harness.add_relation("replicas", "landscape-server")
        harness.update_relation_data(
            relation_id, "landscape-server", {"leader-ip": "test"}
        )

        with patches as mocks:
            mocks["apt"].add_package.side_effect = PackageNotFoundError
            self.assertRaises(PackageNotFoundError, harness.begin_with_initial_hooks)

    def test_install_package_error(self):
        harness = Harness(LandscapeServerCharm)
        patches = patch.multiple(
            "charm",
            check_call=DEFAULT,
            apt=DEFAULT,
            update_service_conf=DEFAULT,
        )

        relation_id = harness.add_relation("replicas", "landscape-server")
        harness.update_relation_data(
            relation_id, "landscape-server", {"leader-ip": "test"}
        )

        with patches as mocks:
            mocks["apt"].add_package.side_effect = PackageError("ouch")
            self.assertRaises(PackageError, harness.begin_with_initial_hooks)

    @unittest.skipIf(IS_CI, "Fails in CI for unknown reason. TODO FIXME.")
    def test_install_called_process_error(self):
        harness = Harness(LandscapeServerCharm)
        relation_id = harness.add_relation("replicas", "landcape-server")
        harness.update_relation_data(
            relation_id, "landscape-server", {"leader-ip": "test"}
        )

        with (
            patch("charm.check_call") as mock,
            patch("charm.update_service_conf"),
            patch("charm.apt"),
        ):
            mock.side_effect = CalledProcessError(127, Mock())
            self.assertRaises(CalledProcessError, harness.begin_with_initial_hooks)

    @patch("charm.get_modified_env_vars", return_value={"PATH": "/usr/bin"})
    def test_migrate_schema_bootstrap_owner_role_flag(self, get_env):
        with (
            patch("charm.check_call") as check_call_mock,
            patch.object(self.harness.charm, "_bootstrap_account"),
            patch.object(self.harness.charm, "_set_autoregistration"),
        ):
            result = self.harness.charm._migrate_schema_bootstrap("charmed_dba")

        check_call_mock.assert_called_once_with(
            [SCHEMA_SCRIPT, "--bootstrap", "--db-owner-role", "charmed_dba"],
            env={"PATH": "/usr/bin"},
        )
        self.assertTrue(result)

    @patch.dict(
        os.environ,
        {
            "JUJU_CHARM_HTTP_PROXY": "http://proxy.test:3128",
            "JUJU_CHARM_HTTPS_PROXY": "http://proxy-https.test:3128",
        },
    )
    def test_install_add_apt_repository_with_proxy(self):
        harness = Harness(LandscapeServerCharm)
        patches = patch.multiple(
            "charm",
            check_call=DEFAULT,
            apt=DEFAULT,
            update_service_conf=DEFAULT,
            prepend_default_settings=DEFAULT,
        )
        env_variables = os.environ.copy()
        env_variables["http_proxy"] = "http://proxy.test:3128"
        env_variables["https_proxy"] = "http://proxy-https.test:3128"
        ppa = harness.model.config.get("landscape_ppa")

        with patches as mocks:
            harness.begin_with_initial_hooks()

        mocks["check_call"].assert_any_call(
            ["add-apt-repository", "-y", ppa], env=env_variables
        )

    def test_install_ssl_cert(self):
        harness = Harness(LandscapeServerCharm)
        harness.disable_hooks()
        harness.update_config({"ssl_cert": "MYFANCYCERT="})

        patches = patch.multiple(
            "charm",
            check_call=DEFAULT,
            apt=DEFAULT,
            write_ssl_cert=DEFAULT,
            update_service_conf=DEFAULT,
            prepend_default_settings=DEFAULT,
        )

        peer_relation_id = harness.add_relation("replicas", "landscape-server")
        harness.update_relation_data(
            peer_relation_id, "landscape-server", {"leader-ip": "test"}
        )

        with patches as mocks:
            harness.begin_with_initial_hooks()

        mocks["write_ssl_cert"].assert_any_call("MYFANCYCERT=")
        mocks["prepend_default_settings"].assert_called_once_with(
            {"DEPLOYED_FROM": "charm"}
        )

    def test_install_license_file(self):
        harness = Harness(LandscapeServerCharm)
        mock_input = os.path.join(self.tempdir.name, "new_license.txt")

        harness.update_config({"license_file": "file://" + mock_input})
        relation_id = harness.add_relation("replicas", "landcape-server")
        harness.update_relation_data(
            relation_id, "landscape-server", {"leader-ip": "test"}
        )

        patches = patch.multiple(
            "charm",
            check_call=DEFAULT,
            apt=DEFAULT,
            write_license_file=DEFAULT,
            prepend_default_settings=DEFAULT,
            update_service_conf=DEFAULT,
        )

        with patches as mocks:
            harness.begin_with_initial_hooks()

        mocks["write_license_file"].assert_any_call(f"file://{mock_input}", 1000, 1000)

    def test_install_license_file_b64(self):
        harness = Harness(LandscapeServerCharm)
        license_text = "VEhJUyBJUyBBIExJQ0VOU0U"
        harness.update_config({"license_file": license_text})
        relation_id = harness.add_relation("replicas", "landscape-server")
        harness.update_relation_data(
            relation_id, "landscape-server", {"leader-ip": "test"}
        )

        with patch.multiple(
            "charm",
            apt=DEFAULT,
            check_call=DEFAULT,
            update_service_conf=DEFAULT,
            prepend_default_settings=DEFAULT,
            write_license_file=DEFAULT,
        ) as mocks:
            harness.begin_with_initial_hooks()

        mock_write = mocks["write_license_file"]
        self.assertEqual(len(mock_write.mock_calls), 2)
        self.assertEqual(mock_write.mock_calls[0].args, (license_text, 1000, 1000))
        self.assertEqual(mock_write.mock_calls[1].args, (license_text, 1000, 1000))

    def test_update_ready_status_not_running(self):
        self.harness.charm.unit.status = WaitingStatus()

        self.harness.charm._stored.ready.update(
            {k: True for k in self.harness.charm._stored.ready.keys()}
        )

        patches = patch.multiple(
            "charm",
            check_call=DEFAULT,
            update_default_settings=DEFAULT,
        )

        with patches as mocks:
            self.harness.charm._update_ready_status()

        status = self.harness.charm.unit.status
        self.assertIsInstance(status, ActiveStatus)
        self.assertEqual(status.message, "Unit is ready")
        self.assertTrue(self.harness.charm._stored.running)

        mock_args = mocks["update_default_settings"].mock_calls[0].args[0]
        self.assertEqual(mock_args["RUN_APPSERVER"], "2")

    def test_update_ready_status_running(self):
        self.harness.charm.unit.status = WaitingStatus()

        self.harness.charm._stored.ready.update(
            {k: True for k in self.harness.charm._stored.ready.keys()}
        )
        self.harness.charm._stored.running = True

        self.harness.charm._update_ready_status()

        status = self.harness.charm.unit.status
        self.assertIsInstance(status, ActiveStatus)
        self.assertEqual(status.message, "Unit is ready")

    def test_update_ready_status_called_process_error(self):
        self.harness.charm.unit.status = WaitingStatus()

        self.harness.charm._stored.ready.update(
            {k: True for k in self.harness.charm._stored.ready.keys()}
        )

        patches = patch.multiple(
            "charm",
            check_call=DEFAULT,
            update_default_settings=DEFAULT,
        )

        with patches as mocks:
            mocks["check_call"].side_effect = CalledProcessError(127, "ouch")
            self.harness.charm._update_ready_status()

        status = self.harness.charm.unit.status
        self.assertIsInstance(status, BlockedStatus)
        self.assertEqual(status.message, "Failed to start services")
        self.assertFalse(self.harness.charm._stored.running)

        mock_args = mocks["update_default_settings"].mock_calls[0].args[0]
        self.assertEqual(mock_args["RUN_APPSERVER"], "2")

<<<<<<< HEAD
=======
    def test_db_relation_changed_no_master(self):
        mock_event = Mock()
        mock_event.relation.data = {mock_event.unit: {}}

        self.harness.charm._db_relation_changed(mock_event)

        status = self.harness.charm.unit.status
        self.assertIsInstance(status, WaitingStatus)
        self.assertFalse(self.harness.charm._stored.ready["db"])

    def test_db_relation_changed_not_allowed_unit(self):
        mock_event = Mock()
        mock_event.relation.data = {
            mock_event.unit: {
                "allowed-units": "",
                "master": True,
            },
        }

        self.harness.charm._db_relation_changed(mock_event)

        status = self.harness.charm.unit.status
        self.assertIsInstance(status, WaitingStatus)
        self.assertFalse(self.harness.charm._stored.ready["db"])

    def test_db_relation_changed_called_process_error(self):
        mock_event = Mock()
        mock_event.relation.data = {
            mock_event.unit: {
                "allowed-units": self.harness.charm.unit.name,
                "master": "host=1.2.3.4 password=testpass",
                "host": "1.2.3.4",
                "port": "5678",
                "user": "testuser",
                "password": "testpass",
            },
        }

        with (
            patch("charm.check_call") as check_call_mock,
            patch("settings_files.update_service_conf") as update_service_conf_mock,
        ):
            check_call_mock.side_effect = CalledProcessError(127, "ouch")
            self.harness.charm._db_relation_changed(mock_event)

        status = self.harness.charm.unit.status
        self.assertIsInstance(status, BlockedStatus)
        self.assertFalse(self.harness.charm._stored.ready["db"])

        update_service_conf_mock.assert_called_once_with(
            {
                "stores": {
                    "host": "1.2.3.4:5678",
                    "password": "testpass",
                },
                "schema": {
                    "store_user": "testuser",
                    "store_password": "testpass",
                },
            }
        )

    @patch("charm.update_service_conf")
    def test_on_manual_db_config_change(self, _):
        """
        Test that the manual db settings are reflected if a config change happens later
        """

        mock_event = Mock()
        mock_event.relation.data = {
            mock_event.unit: {
                "allowed-units": self.harness.charm.unit.name,
                "master": "host=1.2.3.4 password=testpass",
                "host": "1.2.3.4",
                "port": "5678",
                "user": "testuser",
                "password": "testpass",
            },
        }
        peer_relation_id = self.harness.add_relation("replicas", "landscape-server")
        self.harness.update_relation_data(
            peer_relation_id, "landscape-server", {"leader-ip": "test"}
        )

        with (
            patch("charm.check_call"),
            patch(
                "settings_files.update_service_conf",
            ) as update_service_conf_mock,
        ):
            self.harness.charm._db_relation_changed(mock_event)
            self.harness.update_config({"db_host": "hello", "db_port": "world"})

        self.assertEqual(update_service_conf_mock.call_count, 2)
        self.assertEqual(
            update_service_conf_mock.call_args_list[1],
            call(
                {
                    "stores": {
                        "host": "hello:world",
                    },
                }
            ),
        )

    @patch("charm.update_service_conf")
    def test_on_manual_db_config_change_block_if_error(self, _):
        """
        If the schema migration doesn't go through on a manual config change,
        then block unit status
        """
        mock_event = Mock()
        mock_event.relation.data = {
            mock_event.unit: {
                "allowed-units": self.harness.charm.unit.name,
                "master": "host=1.2.3.4 password=testpass",
                "host": "1.2.3.4",
                "port": "5678",
                "user": "testuser",
                "password": "testpass",
            },
        }

        with (
            patch("charm.check_call") as check_call_mock,
            patch("settings_files.update_service_conf"),
        ):
            self.harness.charm._db_relation_changed(mock_event)

        with (
            patch("charm.check_call") as check_call_mock,
            patch("settings_files.update_service_conf"),
        ):
            check_call_mock.side_effect = CalledProcessError(127, "ouch")
            self.harness.update_config({"db_host": "hello", "db_port": "world"})

        status = self.harness.charm.unit.status
        self.assertIsInstance(status, BlockedStatus)

    @patch("charm.update_service_conf")
    def test_on_db_relation_changed_update_wsl_distribution(self, _):
        mock_event = Mock()
        mock_event.relation.data = {
            mock_event.unit: {
                "allowed-units": self.harness.charm.unit.name,
                "master": "host=1.2.3.4 password=testpass",
                "host": "1.2.3.4",
                "port": "5678",
                "user": "testuser",
                "password": "testpass",
            },
        }

        with (
            patch("charm.check_call") as check_call_mock,
            patch("settings_files.update_service_conf"),
        ):
            self.harness.charm._db_relation_changed(mock_event)

        check_call_mock.assert_called_with([UPDATE_WSL_DISTRIBUTIONS_SCRIPT], env=ANY)

    @patch("charm.update_service_conf")
    def test_on_db_relation_update_wsl_distributions_fail(self, _):
        """
        If the `update_wsl_distributions` script fails,
        it will not result in a `BlockedStatus`.
        """
        mock_event = Mock()
        mock_event.relation.data = {
            mock_event.unit: {
                "allowed-units": self.harness.charm.unit.name,
                "master": "host=1.2.3.4 password=testpass",
                "host": "1.2.3.4",
                "port": "5678",
                "user": "testuser",
                "password": "testpass",
            },
        }

        with (
            patch("charm.check_call") as check_call_mock,
            patch("settings_files.update_service_conf"),
        ):
            # Let bootstrap account go through
            check_call_mock.side_effect = [None, CalledProcessError(127, "ouch")]
            self.harness.charm._db_relation_changed(mock_event)

        status = self.harness.charm.unit.status
        self.assertNotIsInstance(status, BlockedStatus)

        info_calls = [call.args for call in self.log_info_mock.call_args_list]
        error_calls = [call.args for call in self.log_error_mock.call_args_list]

        self.assertIn(("Updating WSL distributions...",), info_calls)
        self.assertIn(
            (
                "Try updating the stock WSL distributions again later by running '%s'.",
                f"{UPDATE_WSL_DISTRIBUTIONS_SCRIPT}",
            ),
            info_calls,
        )

        self.assertIn(
            ("Failed to update WSL distributions with return code %d", 127),
            error_calls,
        )

>>>>>>> b3a64843
    def test_inbound_amqp_relation_joined(self):
        """
        The inbound vhost is created.
        """
        unit = self.harness.charm.unit
        mock_event = Mock()
        relation_name = "inbound-amqp"
        mock_event.relation.name = relation_name
        mock_event.relation.data = {unit: {}}

        self.harness.charm._amqp_relation_joined(mock_event)

        self.assertEqual(mock_event.relation.data[unit]["username"], AMQP_USERNAME)
        self.assertEqual(mock_event.relation.data[unit]["vhost"], VHOSTS[relation_name])

    def test_outbound_amqp_relation_joined(self):
        """
        The outbound vhost is created.
        """
        unit = self.harness.charm.unit
        mock_event = Mock()
        relation_name = "outbound-amqp"
        mock_event.relation.name = relation_name
        mock_event.relation.data = {unit: {}}

        self.harness.charm._amqp_relation_joined(mock_event)

        self.assertEqual(mock_event.relation.data[unit]["username"], AMQP_USERNAME)
        self.assertEqual(mock_event.relation.data[unit]["vhost"], VHOSTS[relation_name])

    def test_amqp_relation_changed_no_password(self):
        mock_event = Mock()
        mock_event.relation.data = {mock_event.unit: {}}
        initial_status = self.harness.charm.unit.status

        self.harness.charm._amqp_relation_changed(mock_event)

        status = self.harness.charm.unit.status
        self.assertEqual(status, initial_status)
        self.assertFalse(self.harness.charm._stored.ready["outbound-amqp"])
        self.assertFalse(self.harness.charm._stored.ready["inbound-amqp"])

    def test_amqp_relation_changed(self):
        """
        Tests proper handling when the event's hostname
        is a list of strings.
        """
        hostname = ["test1", "test2"]
        password = "testpass"

        outbound_change_event = Mock()
        outbound_change_event.relation.name = "outbound-amqp"
        outbound_change_event.relation.data = {
            outbound_change_event.unit: {
                "hostname": hostname,
                "password": password,
            },
        }

        inbound_change_event = Mock()
        inbound_change_event.relation.name = "inbound-amqp"
        inbound_change_event.relation.data = {
            inbound_change_event.unit: {
                "hostname": hostname,
                "password": password,
            },
        }

        with patch("charm.update_service_conf") as mock_update_conf:
            self.harness.charm._amqp_relation_changed(inbound_change_event)
            self.harness.charm._amqp_relation_changed(outbound_change_event)

        status = self.harness.charm.unit.status
        self.assertIsInstance(status, WaitingStatus)
        self.assertTrue(self.harness.charm._stored.ready["inbound-amqp"])
        self.assertTrue(self.harness.charm._stored.ready["outbound-amqp"])

        mock_update_conf.assert_called_once_with(
            {
                "broker": {
                    "host": ",".join(hostname),
                    "password": password,
                },
            }
        )

    def test_amqp_relation_changed_outbound_first(self):
        """
        Tests proper handling when the event's hostname is a single string
        and the outbound amqp relation changes first.
        """
        hostname = "test"
        password = "testpass"

        outbound_change_event = Mock()
        outbound_change_event.relation.name = "outbound-amqp"
        outbound_change_event.relation.data = {
            outbound_change_event.unit: {
                "hostname": hostname,
                "password": password,
            },
        }

        inbound_change_event = Mock()
        inbound_change_event.relation.name = "inbound-amqp"
        inbound_change_event.relation.data = {
            inbound_change_event.unit: {
                "hostname": hostname,
                "password": password,
            },
        }

        with patch("charm.update_service_conf") as mock_update_conf:
            self.harness.charm._amqp_relation_changed(outbound_change_event)
            self.harness.charm._amqp_relation_changed(inbound_change_event)

        status = self.harness.charm.unit.status
        self.assertIsInstance(status, WaitingStatus)
        self.assertTrue(self.harness.charm._stored.ready["inbound-amqp"])
        self.assertTrue(self.harness.charm._stored.ready["outbound-amqp"])

        mock_update_conf.assert_called_once_with(
            {
                "broker": {
                    "host": hostname,
                    "password": password,
                },
            }
        )

    def test_website_relation_joined_cert_not_DEFAULT(self):
        mock_event = Mock()
        mock_event.relation.data = {
            self.harness.charm.unit: {
                "private-address": "192.168.0.1",
            },
            mock_event.unit: {"public-address": "8.8.8.8"},
        }
        self.harness.disable_hooks()
        self.harness.update_config(
            {
                "ssl_cert": "VEhJUyBJUyBBIENFUlQ=",
                "ssl_key": "VEhJUyBJUyBBIEtFWQ==",
            }
        )

        with patch.multiple("charm", update_service_conf=DEFAULT):
            self.harness.charm._website_relation_joined(mock_event)

        relation_data = mock_event.relation.data[self.harness.charm.unit]
        status = self.harness.charm.unit.status
        self.assertIn("services", relation_data)
        self.assertIsInstance(status, WaitingStatus)
        self.assertTrue(self.harness.charm._stored.ready["haproxy"])

    def test_website_relation_joined(self):
        mock_event = Mock()
        mock_event.relation.data = {
            self.harness.charm.unit: {"private-address": "192.168.0.1"},
            mock_event.unit: {"public-address": "8.8.8.8"},
        }

        with patch.multiple("charm", update_service_conf=DEFAULT):
            self.harness.charm._website_relation_joined(mock_event)

        relation_data = mock_event.relation.data[self.harness.charm.unit]
        status = self.harness.charm.unit.status
        self.assertIn("services", relation_data)
        self.assertIsInstance(status, WaitingStatus)
        self.assertTrue(self.harness.charm._stored.ready["haproxy"])

    def test_website_relation_changed_no_new_cert(self):
        mock_event = Mock()
        mock_event.relation.data = {mock_event.unit: {}}
        initial_status = self.harness.charm.unit.status

        with patch("charm.write_ssl_cert") as write_cert_mock:
            self.harness.charm._website_relation_changed(mock_event)

        self.assertEqual(initial_status, self.harness.charm.unit.status)
        write_cert_mock.assert_not_called()

    def test_website_relation_changed(self):
        mock_event = Mock()
        mock_event.relation.data = {
            mock_event.unit: {"ssl_cert": "FANCYNEWCERT"},
            self.harness.charm.unit: {
                "private-address": "test",
                "public-address": "test2",
            },
        }

        old_open = open

        def open_error_file(path, *args, **kwargs):
            if "offline" in path:
                return BytesIO(b"")

            return old_open(path, *args, **kwargs)

        with patch.multiple(
            "charm",
            write_ssl_cert=DEFAULT,
            update_service_conf=DEFAULT,
        ) as mocks:
            write_cert_mock = mocks["write_ssl_cert"]

            with patch("builtins.open") as open_mock:
                open_mock.side_effect = open_error_file
                self.harness.charm._website_relation_changed(mock_event)

        status = self.harness.charm.unit.status
        self.assertIsInstance(status, WaitingStatus)
        write_cert_mock.assert_called_once_with("FANCYNEWCERT")

    def test_website_relation_changed_strip_b_char(self):
        self.harness.charm._update_haproxy_connection = Mock()
        mock_event = Mock()
        mock_event.relation.data = {
            mock_event.unit: {"ssl_cert": "b'FANCYNEWCERT'"},
            self.harness.charm.unit: {
                "private-address": "test",
                "public-address": "test2",
            },
        }

        with patch.multiple(
            "charm",
            write_ssl_cert=DEFAULT,
            update_service_conf=DEFAULT,
        ) as mocks:
            write_cert_mock = mocks["write_ssl_cert"]
            self.harness.charm._website_relation_changed(mock_event)

        status = self.harness.charm.unit.status
        self.assertIsInstance(status, WaitingStatus)
        write_cert_mock.assert_called_once_with("FANCYNEWCERT")

    @patch("charm.update_service_conf")
    def test_on_config_changed_no_smtp_change(self, _):
        self.harness.charm._update_ready_status = Mock()
        self.harness.charm._configure_smtp = Mock()
        peer_relation_id = self.harness.add_relation("replicas", "landscape-server")
        self.harness.update_relation_data(
            peer_relation_id, "landscape-server", {"leader-ip": "test"}
        )

        self.harness.update_config({"smtp_relay_host": ""})

        self.harness.charm._configure_smtp.assert_not_called()
        self.assertEqual(self.harness.charm._update_ready_status.call_count, 2)

    @patch("charm.update_service_conf")
    def test_on_config_changed_smtp_change(self, _):
        self.harness.charm._update_ready_status = Mock()
        self.harness.charm._configure_smtp = Mock()
        peer_relation_id = self.harness.add_relation("replicas", "landscape-server")
        self.harness.update_relation_data(
            peer_relation_id, "landscape-server", {"leader-ip": "test"}
        )

        self.harness.update_config({"smtp_relay_host": "smtp.example.com"})

        self.harness.charm._configure_smtp.assert_called_once_with("smtp.example.com")
        self.assertEqual(self.harness.charm._update_ready_status.call_count, 2)

    def test_configure_smtp_relay_host(self):
        mock_postfix_cf = os.path.join(self.tempdir.name, "my_postfix.cf")
        with open(mock_postfix_cf, "w") as mock_postfix_cf_file:
            mock_postfix_cf_file.write("relayhost = \nothersetting = nada\n")

        patches = patch.multiple(
            "charm",
            service_reload=DEFAULT,
            POSTFIX_CF=mock_postfix_cf,
        )

        with patches as mocks:
            self.harness.charm._configure_smtp("smtp.example.com")

        mocks["service_reload"].assert_called_once_with("postfix")
        with open(mock_postfix_cf) as mock_postfix_cf_file:
            self.assertEqual(
                "relayhost = smtp.example.com\n" "othersetting = nada\n",
                mock_postfix_cf_file.read(),
            )

    def test_configure_smtp_relay_host_reload_error(self):
        mock_postfix_cf = os.path.join(self.tempdir.name, "my_postfix.cf")
        with open(mock_postfix_cf, "w") as mock_postfix_cf_file:
            mock_postfix_cf_file.write("relayhost = \nothersetting = nada\n")

        patches = patch.multiple(
            "charm",
            service_reload=DEFAULT,
            POSTFIX_CF=mock_postfix_cf,
        )

        with patches as mocks:
            mocks["service_reload"].return_value = False
            self.harness.charm._configure_smtp("smtp.example.com")

        mocks["service_reload"].assert_called_once_with("postfix")
        with open(mock_postfix_cf) as mock_postfix_cf_file:
            self.assertEqual(
                "relayhost = smtp.example.com\n" "othersetting = nada\n",
                mock_postfix_cf_file.read(),
            )
        self.assertIsInstance(self.harness.charm.unit.status, BlockedStatus)

    def test_action_pause(self):
        with patch("charm.check_call") as check_call_mock:
            self.harness.charm._pause(Mock())

        check_call_mock.assert_called_once_with([LSCTL, "stop"], env=ANY)
        self.assertFalse(self.harness.charm._stored.running)

    def test_action_pause_CalledProcessError(self):
        self.harness.charm._stored.running = True
        event = Mock(spec_set=ActionEvent)

        with patch("charm.check_call") as check_call_mock:
            check_call_mock.side_effect = CalledProcessError(127, "ouch")
            self.harness.charm._pause(event)

        check_call_mock.assert_called_once_with([LSCTL, "stop"], env=ANY)
        self.assertIsInstance(self.harness.charm.unit.status, BlockedStatus)
        self.assertTrue(self.harness.charm._stored.running)
        event.fail.assert_called_once()

    def test_action_resume(self):
        self.harness.charm._update_ready_status = Mock()
        event = Mock(spec_set=ActionEvent)

        with (
            patch("subprocess.run") as run_mock,
            patch("charm.check_call") as check_call_mock,
        ):
            self.harness.charm._resume(event)

        run_mock.assert_called_once_with(
            [LSCTL, "start"], capture_output=True, text=True, env=ANY
        )
        check_call_mock.assert_called_once_with([LSCTL, "status"], env=ANY)
        self.harness.charm._update_ready_status.assert_called_once()
        self.assertTrue(self.harness.charm._stored.running)
        event.log.assert_called_once()

    def test_action_resume_CalledProcessError(self):
        self.harness.charm._update_ready_status = Mock()
        event = Mock(spec_set=ActionEvent)

        with (
            patch("subprocess.run") as run_mock,
            patch("charm.check_call") as check_call_mock,
        ):
            run_mock.return_value = Mock(stdout="Everything is on fire")
            check_call_mock.side_effect = CalledProcessError(127, "uhoh")

            self.harness.charm._resume(event)

        self.assertEqual(2, len(run_mock.mock_calls))
        run_mock.assert_any_call(
            [LSCTL, "start"], capture_output=True, text=True, env=ANY
        )
        run_mock.assert_any_call([LSCTL, "stop"], env=ANY)
        check_call_mock.assert_called_once_with([LSCTL, "status"], env=ANY)
        self.assertIsInstance(self.harness.charm.unit.status, BlockedStatus)
        event.log.assert_called_once()
        event.fail.assert_called_once()

    def test_action_upgrade(self):
        event = Mock(spec_set=ActionEvent)
        self.harness.charm._stored.running = False
        prev_status = self.harness.charm.unit.status

        with patch("charm.apt", spec_set=apt) as apt_mock, patch("charm.check_call"):
            pkg_mock = Mock()
            apt_mock.DebianPackage.from_apt_cache.return_value = pkg_mock
            self.harness.charm._upgrade(event)

        self.assertGreaterEqual(event.log.call_count, 5)
        self.assertEqual(
            apt_mock.DebianPackage.from_apt_cache.call_count, len(LANDSCAPE_PACKAGES)
        )
        self.assertEqual(pkg_mock.ensure.call_count, len(LANDSCAPE_PACKAGES))
        self.assertEqual(self.harness.charm.unit.status, prev_status)

    def test_action_upgrade_running(self):
        """
        Tests that we do not perform an upgrade while Landscape is running.
        """
        event = Mock(spec_set=ActionEvent)
        self.harness.charm._stored.running = True

        with patch("charm.apt", spec_set=apt) as apt_mock:
            self.harness.charm._upgrade(event)

        event.log.assert_not_called()
        event.fail.assert_called_once()
        apt_mock.add_package.assert_not_called()

    def test_action_upgrade_PackageError(self):
        event = Mock(spec_set=ActionEvent)
        self.harness.charm._stored.running = False

        with patch("charm.apt", spec_set=apt) as apt_mock, patch("charm.check_call"):
            pkg_mock = Mock()
            apt_mock.DebianPackage.from_apt_cache.return_value = pkg_mock
            pkg_mock.ensure.side_effect = PackageNotFoundError("ouch")
            self.harness.charm._upgrade(event)

        self.assertEqual(event.log.call_count, 2)
        event.fail.assert_called_once()
        apt_mock.DebianPackage.from_apt_cache.assert_called_once_with(
            "landscape-server"
        )
        self.assertIsInstance(self.harness.charm.unit.status, BlockedStatus)

    def test_action_migrate_schema(self):
        event = Mock(spec_set=ActionEvent)

        with patch("subprocess.run") as run_mock:
            self.harness.charm._migrate_schema(event)

        event.log.assert_called_once()
        event.fail.assert_not_called()
        run_mock.assert_called_once_with(
            [SCHEMA_SCRIPT], check=True, text=True, env=ANY
        )

    def test_action_migrate_schema_running(self):
        """
        Test that we do not perform a schema migration while Landscape is
        running.
        """
        event = Mock(spec_set=ActionEvent)
        self.harness.charm._stored.running = True

        with patch("subprocess.run") as run_mock:
            self.harness.charm._migrate_schema(event)

        event.log.assert_not_called()
        event.fail.assert_called_once()
        run_mock.assert_not_called()

    def test_action_migrate_schema_CalledProcessError(self):
        event = Mock(spec_set=ActionEvent)

        with patch("subprocess.run") as run_mock:
            run_mock.side_effect = CalledProcessError(127, "uhoh")
            self.harness.charm._migrate_schema(event)

        event.log.assert_called_once()
        event.fail.assert_called_once()
        run_mock.assert_called_once_with(
            [SCHEMA_SCRIPT], check=True, text=True, env=ANY
        )
        self.assertIsInstance(self.harness.charm.unit.status, BlockedStatus)

    def test_nrpe_external_master_relation_joined(self):
        mock_event = Mock()
        mock_event.relation.data = {self.harness.charm.unit: {}}
        mock_nrpe_d_dir = os.path.join(self.tempdir.name, "nrpe.d")
        os.mkdir(mock_nrpe_d_dir)

        self.harness.add_relation("replicas", "landscape-server")
        self.harness.model.get_binding = Mock(
            return_value=Mock(bind_address="123.123.123.123")
        )
        self.harness.charm._update_service_conf = Mock()

        with patch("charm.update_service_conf"):
            self.harness.set_leader()

        with patch("charm.NRPE_D_DIR", new=mock_nrpe_d_dir):
            self.harness.charm._nrpe_external_master_relation_joined(mock_event)

        for service in DEFAULT_SERVICES + LEADER_SERVICES:
            self.assertIn(
                service, mock_event.relation.data[self.harness.charm.unit]["monitors"]
            )

        cfg_files = os.listdir(mock_nrpe_d_dir)
        self.assertEqual(len(DEFAULT_SERVICES + LEADER_SERVICES), len(cfg_files))

    def test_nrpe_external_master_relation_joined_not_leader(self):
        mock_event = Mock()
        unit = self.harness.charm.unit
        mock_event.relation.data = {unit: {}}

        self.harness.charm._nrpe_external_master_relation_joined(mock_event)

        event_data = mock_event.relation.data[unit]

        for service in DEFAULT_SERVICES:
            self.assertIn(service, event_data["monitors"])

        for service in LEADER_SERVICES:
            self.assertNotIn(service, event_data["monitors"])

    def test_nrpe_external_master_relation_joined_cfgs_exist(self):
        mock_event = Mock()
        unit = self.harness.charm.unit
        mock_event.relation.data = {unit: {}}

        self.harness.add_relation("replicas", "landscape-server")
        self.harness.model.get_binding = Mock(
            return_value=Mock(bind_address="123.123.123.123")
        )
        self.harness.charm._update_service_conf = Mock()

        with patch("charm.update_service_conf"):
            self.harness.set_leader()

        with patch("os.path.exists") as os_path_exists_mock:
            os_path_exists_mock.return_value = True
            self.harness.charm._nrpe_external_master_relation_joined(mock_event)

        self.assertEqual(
            len(os_path_exists_mock.mock_calls),
            len(DEFAULT_SERVICES + LEADER_SERVICES) + 1,
        )

    def test_nrpe_external_master_relation_joined_cfgs_exist_not_leader(self):
        mock_event = Mock()
        unit = self.harness.charm.unit
        mock_event.relation.data = {unit: {}}

        with (
            patch("os.path.exists") as os_path_exists_mock,
            patch("os.remove") as os_remove_mock,
        ):
            os_path_exists_mock.return_value = True
            self.harness.charm._nrpe_external_master_relation_joined(mock_event)

        self.assertEqual(
            len(os_path_exists_mock.mock_calls),
            len(DEFAULT_SERVICES + LEADER_SERVICES) + 1,
        )
        self.assertEqual(len(os_remove_mock.mock_calls), len(LEADER_SERVICES))

    def test_nrpe_external_master_relation_joined_cfgs_not_exist_not_leader(self):
        mock_event = Mock()
        unit = self.harness.charm.unit
        mock_event.relation.data = {unit: {}}
        n = 1

        def path_exists(path):
            nonlocal n

            if path == NRPE_D_DIR:
                return True
            elif n <= len(DEFAULT_SERVICES):
                n += 1
                return True

            return False

        with (
            patch("os.path.exists") as os_path_exists_mock,
            patch("os.remove") as os_remove_mock,
        ):
            os_path_exists_mock.side_effect = path_exists
            self.harness.charm._nrpe_external_master_relation_joined(mock_event)

        self.assertEqual(
            len(os_path_exists_mock.mock_calls),
            len(DEFAULT_SERVICES + LEADER_SERVICES) + 1,
        )
        self.assertEqual(len(os_remove_mock.mock_calls), 0)

    def test_on_replicas_relation_changed_leader(self):
        """
        Tests that _update_nrpe_checks is called when leader settings
        have changed and an nrpe-external-master relation exists.
        """
        self.harness.charm._update_nrpe_checks = Mock()
        self.harness.charm._update_haproxy_connection = Mock()
        self.harness.hooks_disabled()
        self.harness.add_relation("nrpe-external-master", "nrpe")
        self.harness.add_relation("website", "haproxy")
        relation_id = self.harness.add_relation("replicas", "landscape-server")

        with patch("charm.update_service_conf") as mock_update_conf:
            self.harness.set_leader()
            self.harness.update_relation_data(
                relation_id, "landscape-server", {"leader-ip": "test"}
            )

        self.harness.charm._update_nrpe_checks.assert_called_once()
        self.harness.charm._update_haproxy_connection.assert_called_once()
        mock_update_conf.assert_called_once_with(
            {
                "package-search": {
                    "host": "localhost",
                },
            }
        )

    def test_on_replicas_relation_changed_non_leader(self):
        """
        Tests that _update_nrpe_checks is called when leader settings
        have changed and an nrpe-external-master relation exists.
        """
        self.harness.charm._update_nrpe_checks = Mock()
        self.harness.charm._update_haproxy_connection = Mock()
        self.harness.hooks_disabled()
        self.harness.add_relation("nrpe-external-master", "nrpe")
        self.harness.add_relation("website", "haproxy")
        relation_id = self.harness.add_relation("replicas", "landscape-server")

        with patch("charm.update_service_conf") as mock_update_conf:
            self.harness.update_relation_data(
                relation_id, "landscape-server", {"leader-ip": "test"}
            )

        self.harness.charm._update_nrpe_checks.assert_called_once()
        self.harness.charm._update_haproxy_connection.assert_not_called()
        mock_update_conf.assert_called_once_with(
            {
                "package-search": {
                    "host": "test",
                },
            }
        )


# TODO fix from broken commit.
@unittest.skip("Broken in `de29548e2b09c71db3a55f606ab318b5ea25550d`")
class TestBootstrapAccount(unittest.TestCase):
    def setUp(self):
        self.harness = Harness(LandscapeServerCharm)
        self.addCleanup(self.harness.cleanup)

        self.harness.model.get_binding = Mock(
            return_value=Mock(bind_address="123.123.123.123")
        )
        self.harness.add_relation("replicas", "landscape-server")
        self.harness.set_leader()

        pwd_mock = patch("charm.user_exists").start()
        pwd_mock.return_value = Mock(spec_set=struct_passwd, pw_uid=1000)
        grp_mock = patch("charm.group_exists").start()
        grp_mock.return_value = Mock(spec_set=struct_group, gr_gid=1000)

        self.process_mock = patch("subprocess.run").start()
        self.log_mock = patch("charm.logger.error").start()
        self.log_info_mock = patch("charm.logger.info").start()

        env_mock = patch("os.environ").start()
        env_mock.copy.return_value = {}

        self.addCleanup(patch.stopall)

        self.harness.begin()

    @patch("charm.update_service_conf")
    def test_bootstrap_account_doesnt_run_with_missing_configs(self, _):
        self.harness.update_config(
            {"admin_email": "hello@ubuntu.com", "admin_name": "Hello Ubuntu"}
        )
        self.assertIn("password required", self.log_mock.call_args.args[0])
        self.process_mock.assert_not_called()

    @patch("charm.update_service_conf")
    def test_bootstrap_account_password_redacted(self, _):
        self.harness.update_config(
            {
                "admin_email": "hello@ubuntu.com",
                "admin_name": "Hello Ubuntu",
                "admin_password": "secret123",
                "registration_key": "secret123",
                "root_url": "https://www.landscape.com",
            }
        )
        for mock_call in self.log_info_mock.call_args_list:
            self.assertNotIn("secret123", str(mock_call.args))

    @patch("charm.update_service_conf")
    def test_bootstrap_account_doesnt_run_with_missing_rooturl(self, _):
        self.harness.update_config(
            {
                "admin_email": "hello@ubuntu.com",
                "admin_name": "Hello Ubuntu",
                "admin_password": "password",
            }
        )
        self.assertIn("root url", self.log_mock.call_args.args[0])
        self.process_mock.assert_not_called()

    @patch("charm.update_service_conf")
    def test_bootstrap_account_default_root_url_is_used(self, _):
        self.harness.charm._stored.default_root_url = "https://hello.lxd"
        self.harness.update_config(
            {
                "admin_email": "hello@ubuntu.com",
                "admin_name": "Hello Ubuntu",
                "admin_password": "password",
            }
        )
        self.assertIn(
            self.harness.charm._stored.default_root_url,
            self.process_mock.call_args.args[0],
        )

    @patch("charm.update_service_conf")
    def test_bootstrap_account_config_url_over_default(self, _):
        """If config root url and default root url exists, use config url"""
        self.harness.charm._stored.default_root_url = "https://hello.lxd"
        config_root_url = "https://www.landscape.com"
        self.harness.update_config(
            {
                "admin_email": "hello@ubuntu.com",
                "admin_name": "Hello Ubuntu",
                "admin_password": "password",
                "root_url": config_root_url,
            }
        )
        self.assertIn(config_root_url, self.process_mock.call_args.args[0])

    @patch("charm.update_service_conf")
    def test_bootstrap_account_runs_once_with_correct_args(self, _):
        """
        Test that bootstrap account runs with correct args and that it can't
        run again after a successful run
        """
        self.process_mock.return_value.returncode = 0  # Success
        admin_email = "hello@ubuntu.com"
        admin_name = "Hello Ubuntu"
        admin_password = "password"
        root_url = "https://www.landscape.com"
        config = {
            "admin_email": admin_email,
            "admin_name": admin_name,
            "admin_password": admin_password,
            "root_url": root_url,
        }
        self.harness.update_config(config)
        self.assertEqual(
            [
                "/opt/canonical/landscape/bootstrap-account",
                "--admin_email",
                admin_email,
                "--admin_name",
                admin_name,
                "--admin_password",
                admin_password,
                "--root_url",
                root_url,
            ],
            self.process_mock.call_args.args[0],
        )
        self.harness.update_config(config)
        self.process_mock.assert_called_once()

    @patch("charm.update_service_conf")
    def test_bootstrap_account_runs_twice_if_error(self, _):
        """
        If there's an error ensure that bootstrap account runs again and not
        a third time if successful
        """
        self.process_mock.return_value.returncode = 1  # Error here
        admin_email = "hello@ubuntu.com"
        admin_name = "Hello Ubuntu"
        admin_password = "password"
        root_url = "https://www.landscape.com"
        config = {
            "admin_email": admin_email,
            "admin_name": admin_name,
            "admin_password": admin_password,
            "root_url": root_url,
        }
        self.harness.update_config(config)
        self.process_mock.return_value.returncode = 0
        self.harness.update_config(config)
        self.harness.update_config(config)  # Third time
        self.assertEqual(self.process_mock.call_count, 2)

    @patch("charm.update_service_conf")
    def test_bootstrap_account_cannot_run_if_already_bootstrapped(
        self, update_service_conf_mock
    ):
        """
        If user already has created an account outside of the charm,
        then the bootstrap account cannot run again
        """
        self.process_mock.return_value.returncode = 1  # Error here
        self.process_mock.return_value.stderr = "DuplicateAccountError"
        admin_email = "hello@ubuntu.com"
        admin_name = "Hello Ubuntu"
        admin_password = "password"
        root_url = "https://www.landscape.com"
        config = {
            "admin_email": admin_email,
            "admin_name": admin_name,
            "admin_password": admin_password,
            "root_url": root_url,
        }
        self.harness.update_config(config)
        self.harness.update_config(config)
        self.harness.update_config(config)  # Third time
        self.process_mock.assert_called_once()

    @patch("subprocess.run")
    def test_hash_id_databases(self, run_mock):
        event = Mock(spec_set=ActionEvent)

        self.harness.charm._hash_id_databases(event)

        run_mock.assert_called_once_with(
            ["sudo", "-u", "landscape", HASH_ID_DATABASES],
            check=True,
            text=True,
            env=ANY,
        )

    @patch("subprocess.run")
    def test_hash_id_databases_error(self, run_mock):
        event = Mock(spec_set=ActionEvent)
        run_mock.side_effect = CalledProcessError(127, "ouchie")

        self.harness.charm._hash_id_databases(event)

        run_mock.assert_called_once_with(
            ["sudo", "-u", "landscape", HASH_ID_DATABASES],
            check=True,
            text=True,
            env=ANY,
        )
        event.fail.assert_called_once()


class TestGetModifiedEnvVars(unittest.TestCase):
    """Tests for the workaround to patch the PYTHONPATH."""

    def test_removes_juju_python(self):
        """Removes any python paths that contain `juju`"""

        pythonpath = "/var/lib/juju/python3:/usr/lib/python3:/usr/lib/juju/python3.10"

        with patch.dict(os.environ, {"PYTHONPATH": pythonpath}):
            modified = get_modified_env_vars()["PYTHONPATH"]

        self.assertNotIn("/var/lib/juju/python3", modified)
        self.assertNotIn("/usr/lib/juju/python3.10", modified)
        self.assertIn("/usr/lib/python3", modified)<|MERGE_RESOLUTION|>--- conflicted
+++ resolved
@@ -12,7 +12,7 @@
 from subprocess import CalledProcessError
 from tempfile import TemporaryDirectory
 import unittest
-from unittest.mock import ANY, DEFAULT, Mock, patch
+from unittest.mock import ANY, call, DEFAULT, Mock, patch
 
 from charms.operator_libs_linux.v0 import apt
 from charms.operator_libs_linux.v0.apt import PackageError, PackageNotFoundError
@@ -40,6 +40,7 @@
     METRIC_INSTRUMENTED_SERVICE_PORTS,
     NRPE_D_DIR,
     SCHEMA_SCRIPT,
+    UPDATE_WSL_DISTRIBUTIONS_SCRIPT,
 )
 from haproxy import GRPC_SERVICE, UBUNTU_INSTALLER_ATTACH_SERVICE
 from settings_files import AMQP_USERNAME, VHOSTS
@@ -862,8 +863,6 @@
         mock_args = mocks["update_default_settings"].mock_calls[0].args[0]
         self.assertEqual(mock_args["RUN_APPSERVER"], "2")
 
-<<<<<<< HEAD
-=======
     def test_db_relation_changed_no_master(self):
         mock_event = Mock()
         mock_event.relation.data = {mock_event.unit: {}}
@@ -1071,7 +1070,6 @@
             error_calls,
         )
 
->>>>>>> b3a64843
     def test_inbound_amqp_relation_joined(self):
         """
         The inbound vhost is created.

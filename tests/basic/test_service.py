"""
This test creates a real landscape deployment, and runs some checks against it.

FIXME: revert to using ssh -q, stderr=STDOUT instead of 2>&1, stderr=PIPE once
       lp:1281577 is addressed.
"""
<<<<<<< HEAD
from subprocess import check_output, PIPE
=======
from subprocess import check_output, CalledProcessError, PIPE, STDOUT
import tempfile
>>>>>>> 6b63a96f

from helpers import IntegrationTest
from layers import OneLandscapeUnitLayer, OneLandscapeUnitNoCronLayer


class ServiceTest(IntegrationTest):

    layer = OneLandscapeUnitLayer

    def setUp(self):
        super(ServiceTest, self).setUp()
        self.frontend = self.environment.get_haproxy_public_address()

    def test_app(self):
        """Verify that the APP service is up.

        Specifically that it is reachable and that it presents the new
        user form.

        Note: In order to work on a new server or a server with the
        first admin user already created, this phrase should match
        the new-standalone-user form, the login form, and not
        the maintenance page.
        """
        self.environment.check_service("appserver")

    def test_msg(self):
        """Verify that the MSG service is up.

        Specifically that it is reachable and that it responds
        correctly to requests.
        """
        self.environment.check_service("msgserver")

    def test_ping(self):
        """Verify that the PING service is up.

        Specifically that it is reachable and that it responds
        correctly to a ping request without an ID.
        """
        self.environment.check_service("pingserver")

    def test_api(self):
        """Verify that the API service is up.

        Specifically that it is reachable and returns its name.
        """
        self.environment.check_service("api")

    def test_api_endpoint(self):
        """Verify that API endpoint is correctly listed."""
        self.environment.bootstrap_landscape(
            admin_name="foo", admin_password="bar", admin_email="foo@bar")

        cookie_jar = tempfile.NamedTemporaryFile()
        cookie_file = cookie_jar.name
        self.environment.login("foo@bar", "bar", cookie_file)

        public_url = self.environment.get_haproxy_public_address()
        self.environment.check_url(
            "/settings", "https://%s/api/" % public_url,
            cookie_jar=cookie_file)

    def test_upload(self):
        """Verify that the PACKAGE UPLOAD service is up.

        Specifically that it is reachable and returns its name.
        """
        self.environment.check_service("package-upload")

    def test_no_broker_defaults(self):
        """Verify that [broker] has no default values.

        This test verifies that the host and password configuration keys
        from the [broker] section don't remain at their default values.
        """
        config = self.environment.get_landscape_config()
        broker = config["broker"]
        self.assertNotEqual(broker["host"], "localhost")
        self.assertNotEqual(broker["password"], "landscape")

    def test_app_unavailable_page(self):
        """
        Verify that the frontend shows the styled unavailable page.
        """
        self.environment.stop_landscape_service("landscape-appserver")
        self.environment.check_url("/", "please phone us")

    def test_msg_unavailable_page(self):
        """
        Verify that the frontend shows the unavailable page for msg.
        """
        self.environment.stop_landscape_service("landscape-msgserver")
        self.environment.check_url(
            "/message-system", "Landscape is unavailable")

    def test_ping_unavailable_page(self):
        """
        Verify that the frontend shows the unavailable page for ping.
        """
        self.environment.stop_landscape_service("landscape-pingserver")
        self.environment.check_url(
            "/ping", "Landscape is unavailable", proto="http")

    def test_error_pages(self):
        """
        Verify that the offline pages from Landscape's offline dir got
        sent to haproxy and configured to used as error pages for HTTP
        status codes 403, 500, 502, 503 and 504.
        """
        # Look at the files on disk, since we can't instrument the
        # server to return the required HTTP codes or cause timeouts.
        error_files = {
            "403": "unauthorized-haproxy.html",
            "500": "exception-haproxy.html",
            "502": "unplanned-offline-haproxy.html",
            "503": "unplanned-offline-haproxy.html",
            "504": "timeout-haproxy.html"}
        haproxy_path = "/var/lib/haproxy/service_landscape-https/"
        ls_path = "/opt/canonical/landscape/canonical/landscape/offline/"
        for http_code, file_name in error_files.items():
            haproxy_file = self.environment.get_binary_file(
                haproxy_path + http_code + ".http", "haproxy")
            landscape_file = self.environment.get_binary_file(
                ls_path + file_name, "landscape-server")
            self.assertEqual(haproxy_file, landscape_file)

    def test_ssl_certificate_is_in_place(self):
        """
        The landscape-server charm looks at the SSL certificate set on the
        relation with haproxy and writes it on disk in the location that
        the application expects (it will need it when generating client
        configuration for Autopilot deployments).
        """
        ssl_cert = self.environment.get_text_file(
            "/etc/ssl/certs/landscape_server_ca.crt", "landscape-server")
        self.assertTrue(ssl_cert.startswith("-----BEGIN CERTIFICATE-----"))


class CronTest(IntegrationTest):
    """Host all the tests that expects the cron daemon to be stopped.

    The deployment will the same minimal one from OneLandscapeUnitTest, but
    the cron daemon will be stopped, so Landscape cron jobs in particular
    won't be run.
    """
    layer = OneLandscapeUnitNoCronLayer

    def test_maintenance_cron(self):
        """Verify that the maintenance cron job runs without errors."""
        script = "/opt/canonical/landscape/scripts/maintenance.sh"
        output, status = self.environment.run_script_on_cron_unit(
            script, self.layer)
        self.assertEqual(output, "")
        self.assertEqual(status, 0)

    def test_update_security_db_cron(self):
        """Verify that the update_security_db cron job runs without errors."""
        script = "/opt/canonical/landscape/scripts/update_security_db.sh"
        output, status = self.environment.run_script_on_cron_unit(
            script, self.layer)
        self.assertEqual(output, "")
        self.assertEqual(status, 0)

    def test_update_alerts_cron(self):
        """Verify that the update_alerts cron job runs without errors."""
        script = "/opt/canonical/landscape/scripts/update_alerts.sh"
        output, status = self.environment.run_script_on_cron_unit(
            script, self.layer)
        self.assertEqual(output, "")
        self.assertEqual(status, 0)

    def test_landscape_profiles_cron(self):
        """Verify that the landscape_profiles cron job runs without errors."""

        # process_profiles renamed to landscape_profiles on trunk @ r8238
        find_cmd = (
            "sudo ls /opt/canonical/landscape/scripts/landscape_profiles.sh"
            " || sudo ls /opt/canonical/landscape/scripts/process_profiles.sh")
        cmd = ["juju", "run", "--unit", self.layer.cron_unit, find_cmd]
        script = check_output(cmd, stderr=PIPE).decode("utf-8").strip()

        output, status = self.environment.run_script_on_cron_unit(
            script, self.layer)
        self.assertEqual(output, "")
        self.assertEqual(status, 0)

    def test_process_alerts_cron(self):
        """Verify that the process_alerts cron job runs without errors."""
        script = "/opt/canonical/landscape/scripts/process_alerts.sh"
        output, status = self.environment.run_script_on_cron_unit(
            script, self.layer)
        self.assertEqual(output, "")
        self.assertEqual(status, 0)

    def test_hash_id_databases_cron(self):
        """Verify that the hash_id_databases cron job runs without errors."""
        script = "/opt/canonical/landscape/scripts/hash_id_databases.sh"
        output, status = self.environment.run_script_on_cron_unit(
            script, self.layer)
        self.assertEqual(output, "")
        self.assertEqual(status, 0)

    def test_meta_releases_cron(self):
        """Verify that the meta_releases cron job runs without errors."""
        script = "/opt/canonical/landscape/scripts/meta_releases.sh"
        output, status = self.environment.run_script_on_cron_unit(
            script, self.layer)
        self.assertEqual(output, "")
        self.assertEqual(status, 0)

    def test_sync_lds_releases_cron(self):
        """Verify that the sync_lds_releases cron job runs without errors."""
        script = "/opt/canonical/landscape/scripts/sync_lds_releases.sh"
        output, status = self.environment.run_script_on_cron_unit(
            script, self.layer)
        self.assertEqual(output, "")
        self.assertEqual(status, 0)

    def test_root_url_is_set(self):
        """
        The root URL should be set in service.conf.
        """
        config = self.environment.get_landscape_config()
        frontend = self.environment.get_haproxy_public_address()
        self.assertEqual(
            "https://%s/" % frontend, config["global"]["root-url"])<|MERGE_RESOLUTION|>--- conflicted
+++ resolved
@@ -4,12 +4,8 @@
 FIXME: revert to using ssh -q, stderr=STDOUT instead of 2>&1, stderr=PIPE once
        lp:1281577 is addressed.
 """
-<<<<<<< HEAD
+import tempfile
 from subprocess import check_output, PIPE
-=======
-from subprocess import check_output, CalledProcessError, PIPE, STDOUT
-import tempfile
->>>>>>> 6b63a96f
 
 from helpers import IntegrationTest
 from layers import OneLandscapeUnitLayer, OneLandscapeUnitNoCronLayer

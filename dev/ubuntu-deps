#!/bin/bash -e
# Needs to be run as a user who can sudo.  d'oh!
# It will ask your password a lot.

# Install add-apt-repository (packaging differs across releases).
lsb_release -r | grep -q 12.04 \
    && sudo apt-get -y install python-software-properties \
    || sudo apt-get -y install software-properties-common

# Add the juju stable ppa, install charm-tools (juju-test plugin) and other deps
sudo add-apt-repository -y ppa:juju/stable
sudo apt-get update
sudo apt-get -y install juju-deployer juju-core charm-tools python3 \
<<<<<<< HEAD
    python3-yaml python-psycopg2 python-psutil python-mocker curl \
=======
    python3-yaml python-psutil python-mocker curl \
>>>>>>> b383620b
    python3-amulet python3-fixtures python3-jinja2

# python3-flake8 was introduced after 12.04. Releases prior to that are not
# supported.
lsb_release -r | grep -q 12.04 || sudo apt-get -y install python3-flake8

sudo apt-get -y install python-fixtures python-six python-yaml<|MERGE_RESOLUTION|>--- conflicted
+++ resolved
@@ -11,11 +11,7 @@
 sudo add-apt-repository -y ppa:juju/stable
 sudo apt-get update
 sudo apt-get -y install juju-deployer juju-core charm-tools python3 \
-<<<<<<< HEAD
-    python3-yaml python-psycopg2 python-psutil python-mocker curl \
-=======
     python3-yaml python-psutil python-mocker curl \
->>>>>>> b383620b
     python3-amulet python3-fixtures python3-jinja2
 
 # python3-flake8 was introduced after 12.04. Releases prior to that are not

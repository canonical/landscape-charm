description: Landscape Scalable
series: jammy
applications:
  postgresql:
<<<<<<< HEAD
    channel: 14/beta
=======
    channel: 14/stable
>>>>>>> 259a562b
    charm: ch:postgresql
    num_units: 1
    options:
      plugin_plpython3u_enable: true
      plugin_ltree_enable: true
      plugin_intarray_enable: true
      plugin_debversion_enable: true
      plugin_pg_trgm_enable: true
      experimental_max_connections: 500
  rabbitmq-server:
    channel: latest/edge
    charm: ch:rabbitmq-server
    num_units: 1
    options:
      consumer-timeout: 259200000
  haproxy:
    series: jammy
    channel: edge
    charm: ch:haproxy
    num_units: 1
    expose: true
    options:
      default_timeouts: "queue 60000, connect 5000, client 120000, server 120000"
      services: ""
      ssl_cert: SELFSIGNED
      global_default_bind_options: "no-tlsv10"
  landscape-server:
    charm: ./landscape-server_ubuntu-22.04-amd64-arm64_ubuntu-24.04-amd64-arm64_ubuntu-20.04-amd64-arm64.charm
    num_units: 1
    series: noble
    options:
        landscape_ppa: ppa:landscape/self-hosted-24.04
relations:
  - [landscape-server, rabbitmq-server]
  - [landscape-server, haproxy]
  - [landscape-server:db, postgresql:db-admin]<|MERGE_RESOLUTION|>--- conflicted
+++ resolved
@@ -2,11 +2,7 @@
 series: jammy
 applications:
   postgresql:
-<<<<<<< HEAD
-    channel: 14/beta
-=======
     channel: 14/stable
->>>>>>> 259a562b
     charm: ch:postgresql
     num_units: 1
     options:
